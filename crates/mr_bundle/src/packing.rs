use super::Bundle;
use crate::{
    bundle::ResourceMap,
    error::{MrBundleResult, PackingError, UnpackingError, UnpackingResult},
    util::prune_path,
    Manifest, RawBundle,
};
use holochain_util::ffs;
use std::path::{Path, PathBuf};

impl<M: Manifest> Bundle<M> {
    /// Create a directory which contains the manifest as a YAML file,
    /// and each resource written to its own file (as raw bytes)
    /// The paths of the resources are specified by the paths of the bundle,
    /// and the path of the manifest file is specified by the `Manifest::path`
    /// trait method implementation of the `M` type.
    pub async fn unpack_yaml(&self, base_path: &Path, force: bool) -> MrBundleResult<()> {
        unpack_yaml(
            self.manifest(),
            self.bundled_resources(),
            base_path,
            M::path().as_ref(),
            force,
        )
        .await
        .map_err(Into::into)
    }

    /// Reconstruct a `Bundle<M>` from a previously unpacked directory.
    /// The manifest file itself must be specified, since it may have an arbitrary
    /// path relative to the unpacked directory root.
    pub async fn pack_yaml(manifest_path: &Path) -> MrBundleResult<Self> {
        let manifest_path = ffs::canonicalize(manifest_path).await?;
        let manifest_yaml = ffs::read_to_string(&manifest_path).await.map_err(|err| {
            PackingError::BadManifestPath(manifest_path.clone(), err.into_inner())
        })?;
        let manifest_relative_path = M::path();
        let base_path = prune_path(manifest_path.clone(), &manifest_relative_path)?;
<<<<<<< HEAD
        pack_yaml::<M>(manifest_yaml, base_path).await
=======
        let resources = futures::future::join_all(manifest.bundled_paths().into_iter().map(
            |relative_path| async {
                let resource_path = ffs::canonicalize(base_path.join(&relative_path)).await?;
                ffs::read(&resource_path)
                    .await
                    .map(|resource| (relative_path, resource.into()))
            },
        ))
        .await
        .into_iter()
        .collect::<Result<Vec<_>, _>>()?;
        Bundle::new(manifest, resources, base_path)
>>>>>>> 1dc3cd3c
    }
}

impl<M: serde::Serialize> RawBundle<M> {
    /// Create a directory which contains the manifest as a YAML file,
    /// and each resource written to its own file (as raw bytes)
    /// The paths of the resources are specified by the paths of the bundle,
    /// and the path of the manifest file is specified by the manifest_path parameter.
    pub async fn unpack_yaml(
        &self,
        base_path: &Path,
        manifest_path: &Path,
        force: bool,
    ) -> MrBundleResult<()> {
        unpack_yaml(
            &self.manifest,
            &self.resources,
            base_path,
            manifest_path,
            force,
        )
        .await
        .map_err(Into::into)
    }
}

/// Reconstruct a `Bundle<M>` from a previously unpacked directory.
/// The manifest file itself must be specified, since it may have an arbitrary
/// path relative to the unpacked directory root.
pub async fn pack_yaml<M: Manifest>(
    manifest_yaml: String,
    base_path: PathBuf,
) -> MrBundleResult<Bundle<M>> {
    let manifest: M = serde_yaml::from_str(&manifest_yaml).map_err(UnpackingError::from)?;

    let resources = futures::future::join_all(manifest.bundled_paths().into_iter().map(
        |relative_path| async {
            let resource_path = ffs::canonicalize(base_path.join(&relative_path)).await?;
            ffs::read(&resource_path)
                .await
                .map(|resource| (relative_path, resource))
        },
    ))
    .await
    .into_iter()
    .collect::<Result<Vec<_>, _>>()?;
    Bundle::new(manifest, resources, base_path)
}

async fn unpack_yaml<M: serde::Serialize>(
    manifest: &M,
    resources: &ResourceMap,
    base_path: &Path,
    manifest_path: &Path,
    force: bool,
) -> UnpackingResult<()> {
    if !force && base_path.exists() {
        return Err(UnpackingError::DirectoryExists(base_path.to_owned()));
    }
    ffs::create_dir_all(&base_path).await?;
    for (relative_path, resource) in resources {
        let path = base_path.join(relative_path);
        let path_clone = path.clone();
        let parent = path_clone
            .parent()
            .ok_or_else(|| UnpackingError::ParentlessPath(path.clone()))?;
        ffs::create_dir_all(&parent).await?;
        ffs::write(&path, resource).await?;
    }
    let yaml_str = serde_yaml::to_string(manifest)?;
    let manifest_path = base_path.join(manifest_path);
    ffs::write(&manifest_path, yaml_str.as_bytes()).await?;
    Ok(())
}

#[cfg(test)]
mod tests {
    use super::*;
    use std::path::PathBuf;

    #[test]
    fn test_pruning() {
        let path = PathBuf::from("/a/b/c/d");
        assert_eq!(
            prune_path(path.clone(), "d").unwrap(),
            PathBuf::from("/a/b/c")
        );
        assert_eq!(
            prune_path(path.clone(), "b/c/d").unwrap(),
            PathBuf::from("/a")
        );
        matches::assert_matches!(
            prune_path(path.clone(), "a/c"),
            Err(UnpackingError::ManifestPathSuffixMismatch(abs, rel))
            if abs == path && rel == PathBuf::from("a/c")
        );
    }
}<|MERGE_RESOLUTION|>--- conflicted
+++ resolved
@@ -36,22 +36,7 @@
         })?;
         let manifest_relative_path = M::path();
         let base_path = prune_path(manifest_path.clone(), &manifest_relative_path)?;
-<<<<<<< HEAD
         pack_yaml::<M>(manifest_yaml, base_path).await
-=======
-        let resources = futures::future::join_all(manifest.bundled_paths().into_iter().map(
-            |relative_path| async {
-                let resource_path = ffs::canonicalize(base_path.join(&relative_path)).await?;
-                ffs::read(&resource_path)
-                    .await
-                    .map(|resource| (relative_path, resource.into()))
-            },
-        ))
-        .await
-        .into_iter()
-        .collect::<Result<Vec<_>, _>>()?;
-        Bundle::new(manifest, resources, base_path)
->>>>>>> 1dc3cd3c
     }
 }
 
