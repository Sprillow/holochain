--- conflicted
+++ resolved
@@ -2,13 +2,8 @@
 //! used at the integrity level.
 
 use hdi::prelude::*;
-<<<<<<< HEAD
-use holo_hash::DnaHash;
-use test_case::test_case;
-=======
 
 mod op;
->>>>>>> 96a9019d
 
 fn to_coords(t: impl Into<ZomeLinkTypesKey>) -> (u8, u8) {
     let t = t.into();
@@ -408,905 +403,6 @@
     assert_eq!(__num_link_types(), 3);
 }
 
-<<<<<<< HEAD
-mod op_type {
-    use super::*;
-    #[hdk_entry_helper]
-    #[derive(Clone, PartialEq, Eq)]
-    pub struct A;
-    #[hdk_entry_helper]
-    #[derive(Clone, PartialEq, Eq)]
-    pub struct B;
-    #[hdk_entry_helper]
-    #[derive(Clone, PartialEq, Eq)]
-    pub struct C;
-
-    #[hdk_entry_defs(skip_hdk_extern = true)]
-    #[unit_enum(UnitEntryTypes)]
-    #[derive(Clone, PartialEq, Eq)]
-    pub enum EntryTypes {
-        A(A),
-        #[entry_def(visibility = "private")]
-        B(B),
-        C(C),
-    }
-    #[hdk_link_types(skip_no_mangle = true)]
-    pub enum LinkTypes {
-        A,
-        B,
-        C,
-    }
-}
-
-fn eh(i: u8) -> EntryHash {
-    EntryHash::from_raw_36(vec![i; 36])
-}
-
-fn ah(i: u8) -> ActionHash {
-    ActionHash::from_raw_36(vec![i; 36])
-}
-
-fn ak(i: u8) -> AgentPubKey {
-    AgentPubKey::from_raw_36(vec![i; 36])
-}
-
-fn lh(i: u8) -> AnyLinkableHash {
-    AnyLinkableHash::from(EntryHash::from_raw_36(vec![i; 36]))
-}
-
-fn dh(i: u8) -> DnaHash {
-    DnaHash::from_raw_36(vec![i; 36])
-}
-
-// Register Agent Activity
-#[test_case(OpType::RegisterAgentActivity(OpActivity::CreateEntry { entry_hash: eh(0), entry_type: Some(op_type::UnitEntryTypes::A) }))]
-#[test_case(OpType::RegisterAgentActivity(OpActivity::CreateEntry { entry_hash: eh(0), entry_type: None }))]
-#[test_case(OpType::RegisterAgentActivity(OpActivity::CreateCapGrant(eh(0))))]
-#[test_case(OpType::RegisterAgentActivity(OpActivity::CreatePrivateEntry {entry_hash: eh(0), entry_type: Some(op_type::UnitEntryTypes::A) }))]
-#[test_case(OpType::RegisterAgentActivity(OpActivity::CreatePrivateEntry {entry_hash: eh(0), entry_type: None }))]
-#[test_case(OpType::RegisterAgentActivity(OpActivity::CreateAgent(ak(4))))]
-#[test_case(OpType::RegisterAgentActivity(OpActivity::UpdateEntry {entry_hash: eh(0), original_action_hash: ah(1), original_entry_hash: eh(1), entry_type: Some(op_type::UnitEntryTypes::A) }))]
-#[test_case(OpType::RegisterAgentActivity(OpActivity::UpdateEntry {entry_hash: eh(0), original_action_hash: ah(1), original_entry_hash: eh(1), entry_type: None }))]
-#[test_case(OpType::RegisterAgentActivity(OpActivity::UpdatePrivateEntry {entry_hash: eh(0), original_action_hash: ah(1), original_entry_hash: eh(1), entry_type: Some(op_type::UnitEntryTypes::A) }))]
-#[test_case(OpType::RegisterAgentActivity(OpActivity::UpdatePrivateEntry {entry_hash: eh(0), original_action_hash: ah(1), original_entry_hash: eh(1), entry_type: None }))]
-#[test_case(OpType::RegisterAgentActivity(OpActivity::DeleteEntry { original_action_hash: ah(1), original_entry_hash: eh(1) }))]
-#[test_case(OpType::RegisterAgentActivity(OpActivity::CreateLink {base_address: lh(0), target_address: lh(2), tag: ().into(), link_type: Some(op_type::LinkTypes::A) }))]
-#[test_case(OpType::RegisterAgentActivity(OpActivity::CreateLink {base_address: lh(0), target_address: lh(2), tag: ().into(), link_type: None }))]
-#[test_case(OpType::RegisterAgentActivity(OpActivity::DeleteLink(ah(4))))]
-// Action's without entries
-#[test_case(OpType::RegisterAgentActivity(OpActivity::Dna(dh(0))))]
-#[test_case(OpType::RegisterAgentActivity(OpActivity::OpenChain(dh(0))))]
-#[test_case(OpType::RegisterAgentActivity(OpActivity::CloseChain(dh(0))))]
-#[test_case(OpType::RegisterAgentActivity(OpActivity::InitZomesComplete))]
-#[test_case(OpType::RegisterAgentActivity(OpActivity::AgentValidationPkg(None)))]
-// Store Record
-// Entries
-// App Entries
-#[test_case(OpType::StoreRecord(OpRecord::CreateEntry { entry_hash: eh(0), entry_type: op_type::EntryTypes::A(op_type::A{}) }))]
-#[test_case(OpType::StoreRecord(OpRecord::UpdateEntry { entry_hash: eh(0), original_action_hash: ah(1), original_entry_hash: eh(1), entry_type: op_type::EntryTypes::A(op_type::A{}) }))]
-#[test_case(OpType::StoreRecord(OpRecord::DeleteEntry { original_action_hash: ah(1), original_entry_hash: eh(1) }))]
-#[test_case(OpType::StoreRecord(OpRecord::CreateEntry { entry_hash: eh(0), entry_type: op_type::EntryTypes::C(op_type::C{}) }))]
-#[test_case(OpType::StoreRecord(OpRecord::UpdateEntry { entry_hash: eh(0), original_action_hash: ah(1), original_entry_hash: eh(1), entry_type: op_type::EntryTypes::C(op_type::C{}) }))]
-// Agent Keys
-#[test_case(OpType::StoreRecord(OpRecord::CreateAgent(ak(4))))]
-#[test_case(OpType::StoreRecord(OpRecord::UpdateAgent { original_key: ak(4), new_key: ak(8), original_action_hash: ah(2) }))]
-// Private Entries
-#[test_case(OpType::StoreRecord(OpRecord::CreatePrivateEntry {entry_hash: eh(0), entry_type: op_type::UnitEntryTypes::A }))]
-#[test_case(OpType::StoreRecord(OpRecord::UpdatePrivateEntry {entry_hash: eh(0), original_action_hash: ah(1), original_entry_hash: eh(1), entry_type: op_type::UnitEntryTypes::A }))]
-// Links
-#[test_case(OpType::StoreRecord(OpRecord::CreateLink {base_address: lh(0), target_address: lh(2), tag: ().into(), link_type: op_type::LinkTypes::A }))]
-#[test_case(OpType::StoreRecord(OpRecord::DeleteLink(ah(4))))]
-// Action's without entries
-#[test_case(OpType::StoreRecord(OpRecord::Dna(dh(0))))]
-#[test_case(OpType::StoreRecord(OpRecord::OpenChain(dh(0))))]
-#[test_case(OpType::StoreRecord(OpRecord::CloseChain(dh(0))))]
-#[test_case(OpType::StoreRecord(OpRecord::InitZomesComplete))]
-#[test_case(OpType::StoreRecord(OpRecord::AgentValidationPkg(None)))]
-// Store Entry
-#[test_case(OpType::StoreEntry(OpEntry::CreateEntry {entry_hash: eh(0), entry_type: op_type::EntryTypes::A(op_type::A{}) }))]
-#[test_case(OpType::StoreEntry(OpEntry::UpdateEntry {entry_hash: eh(0), original_action_hash: ah(1), original_entry_hash: eh(1), entry_type: op_type::EntryTypes::A(op_type::A{}) }))]
-#[test_case(OpType::StoreEntry(OpEntry::CreateAgent(ak(4))))]
-#[test_case(OpType::StoreEntry(OpEntry::UpdateAgent { original_key: ak(4), new_key: ak(8), original_action_hash: ah(2) }))]
-// Error Cases
-// #[test_case(OpType::StoreEntry(OpEntry::CreateEntry {entry_hash: eh(0), entry_type: op_type::EntryTypes::B(op_type::B{}) }))]
-// Register Update
-#[test_case(OpType::RegisterUpdate(OpUpdate::Entry { entry_hash: eh(0), original_action_hash: ah(1), original_entry_hash: eh(1), new_entry_type: op_type::EntryTypes::A(op_type::A{}), original_entry_type: op_type::EntryTypes::A(op_type::A{}) }))]
-#[test_case(OpType::RegisterUpdate(OpUpdate::PrivateEntry { entry_hash: eh(0), original_action_hash: ah(1), original_entry_hash: eh(1), new_entry_type: op_type::UnitEntryTypes::A, original_entry_type: op_type::UnitEntryTypes::A }))]
-#[test_case(OpType::RegisterUpdate(OpUpdate::Agent { original_key: ak(4), new_key: ak(8), original_action_hash: ah(2) }))]
-// Register Delete
-#[test_case(OpType::RegisterDelete(OpDelete::Entry { original_action_hash: ah(1), original_entry_hash: eh(1), original_entry_type: op_type::EntryTypes::A(op_type::A{}) }))]
-#[test_case(OpType::RegisterDelete(OpDelete::Agent { original_key: ak(4), original_action_hash: ah(2) }))]
-// Register Create Link
-#[test_case(OpType::RegisterCreateLink {base_address: lh(0), target_address: lh(2), tag: ().into(), link_type: op_type::LinkTypes::A })]
-#[test_case(OpType::RegisterCreateLink {base_address: lh(0), target_address: lh(2), tag: ().into(), link_type: op_type::LinkTypes::B })]
-// Register Delete Link
-#[test_case(OpType::RegisterDeleteLink {original_link_hash: ah(2), base_address: lh(0), target_address: lh(2), tag: ().into(), link_type: op_type::LinkTypes::A })]
-#[test_case(OpType::RegisterDeleteLink {original_link_hash: ah(2), base_address: lh(0), target_address: lh(2), tag: ().into(), link_type: op_type::LinkTypes::C })]
-fn op_into_type(op: OpType<op_type::EntryTypes, op_type::LinkTypes>) {
-    set_zome_types(&[(0, 3)], &[(0, 3)]);
-    let data = vec![0u8; 2000];
-    let mut ud = Unstructured::new(&data);
-    let o = match op.clone() {
-        OpType::StoreRecord(OpRecord::Dna(dna_hash)) => {
-            let mut d = Dna::arbitrary(&mut ud).unwrap();
-            d.hash = dna_hash;
-            let d = Action::Dna(d);
-            store_record_entry(d, RecordEntry::NotApplicable)
-        }
-        OpType::StoreRecord(OpRecord::AgentValidationPkg(membrane)) => {
-            let mut d = AgentValidationPkg::arbitrary(&mut ud).unwrap();
-            d.membrane_proof = membrane;
-            let d = Action::AgentValidationPkg(d);
-            store_record_entry(d, RecordEntry::NotApplicable)
-        }
-        OpType::StoreRecord(OpRecord::InitZomesComplete) => {
-            let d = InitZomesComplete::arbitrary(&mut ud).unwrap();
-            let d = Action::InitZomesComplete(d);
-            store_record_entry(d, RecordEntry::NotApplicable)
-        }
-        OpType::StoreRecord(OpRecord::OpenChain(dna_hash)) => {
-            let mut d = OpenChain::arbitrary(&mut ud).unwrap();
-            d.prev_dna_hash = dna_hash;
-            let d = Action::OpenChain(d);
-            store_record_entry(d, RecordEntry::NotApplicable)
-        }
-        OpType::StoreRecord(OpRecord::CloseChain(dna_hash)) => {
-            let mut d = CloseChain::arbitrary(&mut ud).unwrap();
-            d.new_dna_hash = dna_hash;
-            let d = Action::CloseChain(d);
-            store_record_entry(d, RecordEntry::NotApplicable)
-        }
-        OpType::StoreRecord(OpRecord::CreateCapClaim(entry_hash)) => {
-            let mut d = Create::arbitrary(&mut ud).unwrap();
-            d.entry_hash = entry_hash;
-            d.entry_type = EntryType::CapClaim;
-            let d = Action::Create(d);
-            store_record_entry(d, RecordEntry::NotApplicable)
-        }
-        OpType::StoreRecord(OpRecord::CreateCapGrant(entry_hash)) => {
-            let mut d = Create::arbitrary(&mut ud).unwrap();
-            d.entry_hash = entry_hash;
-            d.entry_type = EntryType::CapGrant;
-            let d = Action::Create(d);
-            store_record_entry(d, RecordEntry::NotApplicable)
-        }
-        OpType::StoreRecord(OpRecord::UpdateCapClaim {
-            entry_hash,
-            original_action_hash,
-            original_entry_hash,
-        }) => {
-            let mut u = Update::arbitrary(&mut ud).unwrap();
-            u.entry_hash = entry_hash;
-            u.entry_type = EntryType::CapClaim;
-            u.original_action_address = original_action_hash;
-            u.original_entry_address = original_entry_hash;
-            let u = Action::Update(u);
-            store_record_entry(u, RecordEntry::NotApplicable)
-        }
-        OpType::StoreRecord(OpRecord::UpdateCapGrant {
-            entry_hash,
-            original_action_hash,
-            original_entry_hash,
-        }) => {
-            let mut u = Update::arbitrary(&mut ud).unwrap();
-            u.entry_hash = entry_hash;
-            u.entry_type = EntryType::CapGrant;
-            u.original_action_address = original_action_hash;
-            u.original_entry_address = original_entry_hash;
-            let u = Action::Update(u);
-            store_record_entry(u, RecordEntry::NotApplicable)
-        }
-        OpType::StoreRecord(OpRecord::CreateEntry {
-            entry_hash,
-            entry_type: et,
-        }) => {
-            let entry = RecordEntry::Present(Entry::try_from(&et).unwrap());
-            let t = ScopedEntryDefIndex::try_from(&et).unwrap();
-            let c = create((&et).into(), &mut ud, t, entry_hash);
-            let c = Action::Create(c);
-            store_record_entry(c, entry)
-        }
-        OpType::StoreRecord(OpRecord::CreatePrivateEntry {
-            entry_hash,
-            entry_type: et,
-        }) => {
-            let t = ScopedEntryDefIndex::try_from(&et).unwrap();
-            let c = create(EntryVisibility::Private, &mut ud, t, entry_hash);
-            let c = Action::Create(c);
-            store_record_entry(c, RecordEntry::Hidden)
-        }
-        OpType::StoreRecord(OpRecord::CreateAgent(agent)) => {
-            let entry = RecordEntry::Present(Entry::Agent(agent.clone()));
-            let mut c = Create::arbitrary(&mut ud).unwrap();
-            c.entry_type = EntryType::AgentPubKey;
-            c.entry_hash = agent.into();
-            let c = Action::Create(c);
-            store_record_entry(c, entry)
-        }
-        OpType::StoreRecord(OpRecord::CreateLink {
-            link_type: lt,
-            base_address,
-            target_address,
-            tag,
-        }) => {
-            let t = ScopedLinkType::try_from(&lt).unwrap();
-            let mut c = CreateLink::arbitrary(&mut ud).unwrap();
-            c.zome_id = t.zome_id;
-            c.link_type = t.zome_type;
-            c.base_address = base_address;
-            c.target_address = target_address;
-            c.tag = tag;
-            let c = Action::CreateLink(c);
-            Op::StoreRecord(StoreRecord {
-                record: Record {
-                    signed_action: SignedHashed {
-                        hashed: ActionHashed::from_content_sync(c),
-                        signature: Signature::arbitrary(&mut ud).unwrap(),
-                    },
-                    entry: RecordEntry::NotApplicable,
-                },
-            })
-        }
-        OpType::StoreRecord(OpRecord::DeleteLink(link_action_hash)) => {
-            let mut c = DeleteLink::arbitrary(&mut ud).unwrap();
-            c.link_add_address = link_action_hash;
-            let c = Action::DeleteLink(c);
-            Op::StoreRecord(StoreRecord {
-                record: Record {
-                    signed_action: SignedHashed {
-                        hashed: ActionHashed::from_content_sync(c),
-                        signature: Signature::arbitrary(&mut ud).unwrap(),
-                    },
-                    entry: RecordEntry::NotApplicable,
-                },
-            })
-        }
-        OpType::StoreRecord(OpRecord::UpdateEntry {
-            entry_hash,
-            original_action_hash,
-            original_entry_hash,
-            entry_type: et,
-        }) => {
-            let entry = RecordEntry::Present(Entry::try_from(&et).unwrap());
-            let t = ScopedEntryDefIndex::try_from(&et).unwrap();
-            let u = update(
-                (&et).into(),
-                &mut ud,
-                t,
-                entry_hash,
-                original_action_hash,
-                original_entry_hash,
-            );
-            let u = Action::Update(u);
-            store_record_entry(u, entry)
-        }
-        OpType::StoreRecord(OpRecord::UpdatePrivateEntry {
-            entry_hash,
-            original_action_hash,
-            original_entry_hash,
-            entry_type: et,
-        }) => {
-            let t = ScopedEntryDefIndex::try_from(&et).unwrap();
-            let u = update(
-                EntryVisibility::Private,
-                &mut ud,
-                t,
-                entry_hash,
-                original_action_hash,
-                original_entry_hash,
-            );
-            let u = Action::Update(u);
-            store_record_entry(u, RecordEntry::Hidden)
-        }
-        OpType::StoreRecord(OpRecord::UpdateAgent {
-            original_action_hash,
-            original_key,
-            new_key,
-        }) => {
-            let entry = RecordEntry::Present(Entry::Agent(new_key.clone()));
-            let mut u = Update::arbitrary(&mut ud).unwrap();
-            u.entry_type = EntryType::AgentPubKey;
-            u.entry_hash = new_key.into();
-            u.original_action_address = original_action_hash;
-            u.original_entry_address = original_key.into();
-            let u = Action::Update(u);
-            store_record_entry(u, entry)
-        }
-        OpType::StoreRecord(OpRecord::DeleteEntry {
-            original_action_hash,
-            original_entry_hash,
-        }) => {
-            let mut d = Delete::arbitrary(&mut ud).unwrap();
-            d.deletes_address = original_action_hash;
-            d.deletes_entry_address = original_entry_hash;
-            let d = Action::Delete(d);
-            store_record_entry(d, RecordEntry::NotApplicable)
-        }
-        OpType::StoreEntry(OpEntry::CreateEntry {
-            entry_hash,
-            entry_type: et,
-        }) => {
-            let entry = Entry::try_from(&et).unwrap();
-            let t = ScopedEntryDefIndex::try_from(&et).unwrap();
-            let c = create(EntryVisibility::Public, &mut ud, t, entry_hash);
-            let c = EntryCreationAction::Create(c);
-            store_entry_entry(c, entry)
-        }
-        OpType::StoreEntry(OpEntry::UpdateEntry {
-            entry_hash,
-            original_action_hash,
-            original_entry_hash,
-            entry_type: et,
-        }) => {
-            let entry = Entry::try_from(&et).unwrap();
-            let t = ScopedEntryDefIndex::try_from(&et).unwrap();
-            let u = update(
-                (&et).into(),
-                &mut ud,
-                t,
-                entry_hash,
-                original_action_hash,
-                original_entry_hash,
-            );
-            let u = EntryCreationAction::Update(u);
-            store_entry_entry(u, entry)
-        }
-        OpType::StoreEntry(OpEntry::CreateAgent(agent)) => {
-            let entry = Entry::Agent(agent.clone());
-            let mut c = Create::arbitrary(&mut ud).unwrap();
-            c.entry_type = EntryType::AgentPubKey;
-            c.entry_hash = agent.into();
-            let c = EntryCreationAction::Create(c);
-            store_entry_entry(c, entry)
-        }
-        OpType::StoreEntry(OpEntry::UpdateAgent {
-            original_action_hash,
-            original_key,
-            new_key,
-        }) => {
-            let entry = Entry::Agent(new_key.clone());
-            let mut u = Update::arbitrary(&mut ud).unwrap();
-            u.entry_type = EntryType::AgentPubKey;
-            u.entry_hash = new_key.into();
-            u.original_action_address = original_action_hash;
-            u.original_entry_address = original_key.into();
-            let u = EntryCreationAction::Update(u);
-            store_entry_entry(u, entry)
-        }
-        OpType::RegisterCreateLink {
-            link_type: lt,
-            base_address,
-            target_address,
-            tag,
-        } => {
-            let t = ScopedLinkType::try_from(&lt).unwrap();
-            let mut c = CreateLink::arbitrary(&mut ud).unwrap();
-            c.zome_id = t.zome_id;
-            c.link_type = t.zome_type;
-            c.base_address = base_address;
-            c.target_address = target_address;
-            c.tag = tag;
-            Op::RegisterCreateLink(RegisterCreateLink {
-                create_link: SignedHashed {
-                    hashed: HoloHashed::from_content_sync(c),
-                    signature: Signature::arbitrary(&mut ud).unwrap(),
-                },
-            })
-        }
-        OpType::RegisterDeleteLink {
-            original_link_hash,
-            link_type: lt,
-            base_address,
-            target_address,
-            tag,
-        } => {
-            let t = ScopedLinkType::try_from(&lt).unwrap();
-            let mut c = CreateLink::arbitrary(&mut ud).unwrap();
-            let mut d = DeleteLink::arbitrary(&mut ud).unwrap();
-            d.link_add_address = original_link_hash;
-            c.zome_id = t.zome_id;
-            c.link_type = t.zome_type;
-            c.base_address = base_address;
-            c.target_address = target_address;
-            c.tag = tag;
-            Op::RegisterDeleteLink(RegisterDeleteLink {
-                delete_link: SignedHashed {
-                    hashed: HoloHashed::from_content_sync(d),
-                    signature: Signature::arbitrary(&mut ud).unwrap(),
-                },
-                create_link: c,
-            })
-        }
-        OpType::RegisterUpdate(OpUpdate::Entry {
-            entry_hash,
-            original_action_hash,
-            original_entry_hash,
-            original_entry_type: original_et,
-            new_entry_type: et,
-        }) => {
-            let original_entry = Entry::try_from(&original_et).unwrap();
-            let entry = Entry::try_from(&et).unwrap();
-            let t = ScopedEntryDefIndex::try_from(&et).unwrap();
-            let original_action = update(
-                (&original_et).into(),
-                &mut ud,
-                t,
-                entry_hash.clone(),
-                original_action_hash.clone(),
-                original_entry_hash.clone(),
-            );
-            let original_action = EntryCreationAction::Update(original_action);
-            let u = update(
-                (&et).into(),
-                &mut ud,
-                t,
-                entry_hash,
-                original_action_hash,
-                original_entry_hash,
-            );
-            Op::RegisterUpdate(RegisterUpdate {
-                update: SignedHashed {
-                    hashed: HoloHashed::from_content_sync(u),
-                    signature: Signature::arbitrary(&mut ud).unwrap(),
-                },
-                new_entry: Some(entry),
-                original_action,
-                original_entry: Some(original_entry),
-            })
-        }
-        OpType::RegisterUpdate(OpUpdate::Agent {
-            original_action_hash,
-            original_key,
-            new_key,
-        }) => {
-            let entry = Entry::Agent(new_key.clone());
-            let original_entry = Entry::Agent(original_key.clone());
-            let mut u = Update::arbitrary(&mut ud).unwrap();
-            let c = Create::arbitrary(&mut ud).unwrap();
-            u.entry_type = EntryType::AgentPubKey;
-            u.entry_hash = new_key.into();
-            u.original_action_address = original_action_hash;
-            u.original_entry_address = original_key.into();
-            let original_action = EntryCreationAction::Create(c);
-            Op::RegisterUpdate(RegisterUpdate {
-                update: SignedHashed {
-                    hashed: HoloHashed::from_content_sync(u),
-                    signature: Signature::arbitrary(&mut ud).unwrap(),
-                },
-                new_entry: Some(entry),
-                original_action,
-                original_entry: Some(original_entry),
-            })
-        }
-        OpType::RegisterUpdate(OpUpdate::PrivateEntry {
-            entry_hash,
-            original_action_hash,
-            original_entry_hash,
-            original_entry_type: original_et,
-            new_entry_type: et,
-        }) => {
-            let t = ScopedEntryDefIndex::try_from(&et).unwrap();
-            let original_action = update(
-                EntryVisibility::Private,
-                &mut ud,
-                t,
-                entry_hash.clone(),
-                original_action_hash.clone(),
-                original_entry_hash.clone(),
-            );
-            let original_action = EntryCreationAction::Update(original_action);
-            let u = update(
-                EntryVisibility::Private,
-                &mut ud,
-                t,
-                entry_hash,
-                original_action_hash,
-                original_entry_hash,
-            );
-            Op::RegisterUpdate(RegisterUpdate {
-                update: SignedHashed {
-                    hashed: HoloHashed::from_content_sync(u),
-                    signature: Signature::arbitrary(&mut ud).unwrap(),
-                },
-                new_entry: None,
-                original_action,
-                original_entry: None,
-            })
-        }
-        OpType::RegisterUpdate(OpUpdate::CapClaim {
-            entry_hash,
-            original_action_hash,
-            original_entry_hash,
-        }) => todo!(),
-        OpType::RegisterUpdate(OpUpdate::CapGrant {
-            entry_hash,
-            original_action_hash,
-            original_entry_hash,
-        }) => todo!(),
-        OpType::RegisterDelete(OpDelete::Entry {
-            original_action_hash,
-            original_entry_hash,
-            original_entry_type: original_et,
-        }) => {
-            let original_entry = Entry::try_from(&original_et).unwrap();
-            let t = ScopedEntryDefIndex::try_from(&original_et).unwrap();
-            let mut d = Delete::arbitrary(&mut ud).unwrap();
-            d.deletes_address = original_action_hash;
-            d.deletes_entry_address = original_entry_hash.clone();
-            let original_action = create(
-                (&original_et).into(),
-                &mut ud,
-                t,
-                original_entry_hash.clone(),
-            );
-            let original_action = EntryCreationAction::Create(original_action);
-            Op::RegisterDelete(RegisterDelete {
-                delete: SignedHashed {
-                    hashed: HoloHashed::from_content_sync(d),
-                    signature: Signature::arbitrary(&mut ud).unwrap(),
-                },
-                original_action,
-                original_entry: Some(original_entry),
-            })
-        }
-        OpType::RegisterDelete(OpDelete::Agent {
-            original_action_hash,
-            original_key,
-        }) => {
-            let original_entry = Entry::Agent(original_key.clone());
-            let mut d = Delete::arbitrary(&mut ud).unwrap();
-            let mut c = Create::arbitrary(&mut ud).unwrap();
-            c.entry_type = EntryType::AgentPubKey;
-            c.entry_hash = original_key.clone().into();
-            d.deletes_address = original_action_hash;
-            d.deletes_entry_address = original_key.clone().into();
-            let original_action = EntryCreationAction::Create(c);
-            Op::RegisterDelete(RegisterDelete {
-                delete: SignedHashed {
-                    hashed: HoloHashed::from_content_sync(d),
-                    signature: Signature::arbitrary(&mut ud).unwrap(),
-                },
-                original_action,
-                original_entry: Some(original_entry),
-            })
-        }
-        OpType::RegisterDelete(OpDelete::PrivateEntry {
-            original_action_hash,
-            original_entry_hash,
-            original_entry_type: original_et,
-        }) => todo!(),
-        OpType::RegisterDelete(OpDelete::CapClaim {
-            original_action_hash,
-            original_entry_hash,
-        }) => todo!(),
-        OpType::RegisterDelete(OpDelete::CapGrant {
-            original_action_hash,
-            original_entry_hash,
-        }) => todo!(),
-        OpType::RegisterAgentActivity(activity) => {
-            let r = match activity {
-                OpActivity::CreateEntry {
-                    entry_hash,
-                    entry_type,
-                } => activity_create(EntryVisibility::Public, &mut ud, entry_type, entry_hash),
-                OpActivity::CreatePrivateEntry {
-                    entry_hash,
-                    entry_type,
-                } => activity_create(EntryVisibility::Private, &mut ud, entry_type, entry_hash),
-                OpActivity::CreateAgent(a) => {
-                    let mut c = Create::arbitrary(&mut ud).unwrap();
-                    c.entry_type = EntryType::AgentPubKey;
-                    c.entry_hash = a.into();
-                    Action::Create(c)
-                }
-                OpActivity::UpdateEntry {
-                    entry_hash,
-                    original_action_hash,
-                    original_entry_hash,
-                    entry_type,
-                } => {
-                    let c = match activity_create(
-                        EntryVisibility::Public,
-                        &mut ud,
-                        entry_type,
-                        entry_hash,
-                    ) {
-                        Action::Create(c) => c,
-                        _ => unreachable!(),
-                    };
-                    let mut u = Update::arbitrary(&mut ud).unwrap();
-                    u.entry_hash = c.entry_hash;
-                    u.original_action_address = original_action_hash;
-                    u.original_entry_address = original_entry_hash;
-                    u.entry_type = c.entry_type;
-                    Action::Update(u)
-                }
-                OpActivity::UpdatePrivateEntry {
-                    entry_hash,
-                    original_action_hash,
-                    original_entry_hash,
-                    entry_type,
-                } => {
-                    let c = match activity_create(
-                        EntryVisibility::Private,
-                        &mut ud,
-                        entry_type,
-                        entry_hash,
-                    ) {
-                        Action::Create(c) => c,
-                        _ => unreachable!(),
-                    };
-                    let mut u = Update::arbitrary(&mut ud).unwrap();
-                    u.entry_hash = c.entry_hash;
-                    u.original_action_address = original_action_hash;
-                    u.original_entry_address = original_entry_hash;
-                    u.entry_type = c.entry_type;
-                    Action::Update(u)
-                }
-                OpActivity::UpdateAgent {
-                    original_action_hash,
-                    original_key,
-                    new_key,
-                } => {
-                    let mut u = Update::arbitrary(&mut ud).unwrap();
-                    u.entry_hash = new_key.into();
-                    u.original_action_address = original_action_hash;
-                    u.original_entry_address = original_key.into();
-                    u.entry_type = EntryType::AgentPubKey;
-                    Action::Update(u)
-                }
-                OpActivity::DeleteEntry {
-                    original_action_hash,
-                    original_entry_hash,
-                } => {
-                    let mut d = Delete::arbitrary(&mut ud).unwrap();
-                    d.deletes_address = original_action_hash;
-                    d.deletes_entry_address = original_entry_hash;
-                    Action::Delete(d)
-                }
-                OpActivity::CreateLink {
-                    base_address,
-                    target_address,
-                    tag,
-                    link_type: lt,
-                } => {
-                    let mut c = CreateLink::arbitrary(&mut ud).unwrap();
-                    c.base_address = base_address;
-                    c.target_address = target_address;
-                    c.tag = tag;
-                    match lt {
-                        Some(lt) => {
-                            let t = ScopedLinkType::try_from(&lt).unwrap();
-                            c.zome_id = t.zome_id;
-                            c.link_type = t.zome_type;
-                        }
-                        None => {
-                            c.zome_id = 200.into();
-                            c.link_type = 0.into();
-                        }
-                    }
-                    Action::CreateLink(c)
-                }
-                OpActivity::DeleteLink(deletes) => {
-                    let mut d = DeleteLink::arbitrary(&mut ud).unwrap();
-                    d.link_add_address = deletes;
-                    Action::DeleteLink(d)
-                }
-                OpActivity::CreateCapClaim(entry_hash) => {
-                    let mut c = Create::arbitrary(&mut ud).unwrap();
-                    c.entry_hash = entry_hash;
-                    c.entry_type = EntryType::CapClaim;
-                    Action::Create(c)
-                }
-                OpActivity::CreateCapGrant(entry_hash) => {
-                    let mut c = Create::arbitrary(&mut ud).unwrap();
-                    c.entry_hash = entry_hash;
-                    c.entry_type = EntryType::CapGrant;
-                    Action::Create(c)
-                }
-                OpActivity::UpdateCapClaim {
-                    entry_hash,
-                    original_action_hash,
-                    original_entry_hash,
-                } => {
-                    let mut u = Update::arbitrary(&mut ud).unwrap();
-                    u.entry_hash = entry_hash;
-                    u.entry_type = EntryType::CapClaim;
-                    u.original_action_address = original_action_hash;
-                    u.original_entry_address = original_entry_hash;
-                    Action::Update(u)
-                }
-                OpActivity::UpdateCapGrant {
-                    entry_hash,
-                    original_action_hash,
-                    original_entry_hash,
-                } => {
-                    let mut u = Update::arbitrary(&mut ud).unwrap();
-                    u.entry_hash = entry_hash;
-                    u.entry_type = EntryType::CapGrant;
-                    u.original_action_address = original_action_hash;
-                    u.original_entry_address = original_entry_hash;
-                    Action::Update(u)
-                }
-                OpActivity::Dna(dna_hash) => {
-                    let mut d = Dna::arbitrary(&mut ud).unwrap();
-                    d.hash = dna_hash;
-                    Action::Dna(d)
-                }
-                OpActivity::OpenChain(dna_hash) => {
-                    let mut d = OpenChain::arbitrary(&mut ud).unwrap();
-                    d.prev_dna_hash = dna_hash;
-                    Action::OpenChain(d)
-                }
-                OpActivity::CloseChain(dna_hash) => {
-                    let mut d = CloseChain::arbitrary(&mut ud).unwrap();
-                    d.new_dna_hash = dna_hash;
-                    Action::CloseChain(d)
-                }
-                OpActivity::AgentValidationPkg(membrane) => {
-                    let mut d = AgentValidationPkg::arbitrary(&mut ud).unwrap();
-                    d.membrane_proof = membrane;
-                    Action::AgentValidationPkg(d)
-                }
-                OpActivity::InitZomesComplete => {
-                    let d = InitZomesComplete::arbitrary(&mut ud).unwrap();
-                    Action::InitZomesComplete(d)
-                }
-            };
-            let r = RegisterAgentActivity {
-                action: SignedHashed {
-                    hashed: HoloHashed::from_content_sync(r),
-                    signature: Signature::arbitrary(&mut ud).unwrap(),
-                },
-            };
-            Op::RegisterAgentActivity(r)
-        }
-    };
-    assert_eq!(o.into_type().unwrap(), op);
-}
-
-fn store_record_entry(action: Action, entry: RecordEntry) -> Op {
-    Op::StoreRecord(StoreRecord {
-        record: Record {
-            signed_action: SignedHashed {
-                hashed: ActionHashed::from_content_sync(action),
-                signature: Signature([0u8; 64]),
-            },
-            entry,
-        },
-    })
-}
-fn store_entry_entry(action: EntryCreationAction, entry: Entry) -> Op {
-    Op::StoreEntry(StoreEntry {
-        action: SignedHashed {
-            hashed: HoloHashed::from_content_sync(action),
-            signature: Signature([0u8; 64]),
-        },
-        entry,
-    })
-}
-
-fn create(
-    visibility: EntryVisibility,
-    ud: &mut Unstructured,
-    t: ScopedEntryDefIndex,
-    entry_hash: EntryHash,
-) -> Create {
-    let mut c = Create::arbitrary(ud).unwrap();
-    c.entry_type = EntryType::App(AppEntryType {
-        id: t.zome_type,
-        zome_id: t.zome_id,
-        visibility,
-    });
-    c.entry_hash = entry_hash;
-    c
-}
-fn update(
-    visibility: EntryVisibility,
-    ud: &mut Unstructured,
-    t: ScopedEntryDefIndex,
-    entry_hash: EntryHash,
-    original_action_hash: ActionHash,
-    original_entry_hash: EntryHash,
-) -> Update {
-    let mut u = Update::arbitrary(ud).unwrap();
-    u.entry_type = EntryType::App(AppEntryType {
-        id: t.zome_type,
-        zome_id: t.zome_id,
-        visibility,
-    });
-    u.entry_hash = entry_hash;
-    u.original_action_address = original_action_hash;
-    u.original_entry_address = original_entry_hash;
-    u
-}
-// #[test]
-// fn op_into_type() {
-//     fn empty_create() -> Create {
-//         Create {
-//             author: AgentPubKey::from_raw_36(vec![0u8; 36]),
-//             timestamp: Timestamp(0),
-//             action_seq: 1,
-//             prev_action: ActionHash::from_raw_36(vec![0u8; 36]),
-//             entry_type: EntryType::App(AppEntryType {
-//                 id: 0.into(),
-//                 zome_id: 0.into(),
-//                 visibility: EntryVisibility::Public,
-//             }),
-//             entry_hash: EntryHash::from_raw_36(vec![0u8; 36]),
-//             weight: Default::default(),
-//         }
-//     }
-//     let op = Op::StoreRecord(StoreRecord {
-//         record: Record {
-//             signed_action: SignedHashed {
-//                 hashed: ActionHashed {
-//                     content: Action::Create(Create {
-//                         entry_type: EntryType::App(AppEntryType {
-//                             id: 0.into(),
-//                             zome_id: 0.into(),
-//                             visibility: EntryVisibility::Public,
-//                         }),
-//                         ..empty_create()
-//                     }),
-//                     hash: ActionHash::from_raw_36(vec![1u8; 36]),
-//                 },
-//                 signature: Signature([0u8; 64]),
-//             },
-//             entry: RecordEntry::Present(EntryTypes::A(A {}).try_into().unwrap()),
-//         },
-//     });
-//     eprintln!("{}", serde_yaml::to_string(&op).unwrap());
-//     set_zome_types(&[(0, 3)], &[(0, 3)]);
-// match op.as_type().unwrap() {
-//     OpType::StoreRecord(OpRecord::CreateEntry {
-//         entry_hash,
-//         entry_type: EntryTypes::A(_),
-//     }) => {
-//         op.action().timestamp()
-//     },
-//     OpType::StoreRecord(OpRecord::CreatePrivateEntry {
-//         entry_hash,
-//         entry_type: UnitEntryTypes::A,
-//     }) => {
-//         op.action().timestamp()
-//     },
-//     OpType::StoreRecord(OpRecord::UpdateEntry {
-//         entry_hash,
-//         original_action_hash,
-//         entry_type: EntryTypes::A(_),
-//     }) => {
-//         op.action().timestamp()
-//         op.action().prev_action()
-//     },
-//     OpType::StoreRecord(OpRecord::CreateEntry(EntryTypes::B(_))) => (),
-//     OpType::StoreRecord(OpRecord::CreateEntry(EntryTypes::C(_))) => (),
-//     OpType::StoreRecord(OpRecord::CreateHiddenEntry) => (),
-//     OpType::StoreRecord(OpRecord::CreateEntryNotStored) => (),
-//     OpType::StoreRecord(OpRecord::AgentPubKey(_)) => (),
-//     OpType::StoreRecord(OpRecord::CreateLink(LinkTypes::A)) => (),
-//     OpType::StoreRecord(OpRecord::CreateLink(LinkTypes::B)) => (),
-//     OpType::StoreRecord(OpRecord::CreateLink(LinkTypes::C)) => (),
-//     OpType::Link(LinkTypes::A) => todo!(),
-//     OpType::Link(LinkTypes::B) => todo!(),
-//     OpType::Link(LinkTypes::C) => todo!(),
-// }
-//     match op.into_type::<_, ()>().unwrap() {
-//         OpType::StoreRecord(OpRecord::CreateEntry(EntryTypes::A(_))) => (),
-//         _ => (),
-//     }
-//     match op.into_type::<(), _>().unwrap() {
-//         OpType::StoreRecord(OpRecord::CreateLink(LinkTypes::A)) => (),
-//         _ => (),
-//     }
-//     match op.into_type::<(), ()>().unwrap() {
-//         OpType::StoreRecord(_) => (),
-//         _ => (),
-//     }
-// }
-
-=======
->>>>>>> 96a9019d
 fn set_zome_types(entries: &[(u8, u8)], links: &[(u8, u8)]) {
     struct TestHdi(ScopedZomeTypesSet);
     #[allow(unused_variables)]
