# Changelog

The format is based on [Keep a Changelog](https://keepachangelog.com/en/1.0.0/). This project adheres to [Semantic Versioning](https://semver.org/spec/v2.0.0.html).

## [Unreleased](https://github.com/holochain/holochain/holochain_zome_types-v0.0.2-alpha.1...HEAD)

<<<<<<< HEAD
- Add all function names in a wasm to the zome info [#1081](https://github.com/holochain/holochain/pull/1081)
=======
## 0.0.16
>>>>>>> df2663d4

## 0.0.15

- `HeaderHashes` no longer exists [PR1049](https://github.com/holochain/holochain/pull/1049)
- `HeaderHashedVec` no longer exists [PR1049](https://github.com/holochain/holochain/pull/1049)

## 0.0.14

## 0.0.13

- `CallInfo` now has `as_at` on it [PR 1047](https://github.com/holochain/holochain/pull/1047)
- Removed `Links` in favour of `Vec<Link>` [PR 1012](https://github.com/holochain/holochain/pull/1012)
- Added zome names to `dna_info` [PR 1052](https://github.com/holochain/holochain/pull/1052)

## 0.0.12

## 0.0.11

## 0.0.10

## 0.0.9

### Added

- Added `Schedule` enum to define schedules

## 0.0.8

## 0.0.7

## 0.0.6

### Changed

- `CreateInput`, `DeleteInput`, `DeleteLinkInput` structs invented for zome io
- `EntryDefId` merged into `CreateInput`

### Added

- `ChainTopOrdering` enum added to define chain top ordering behaviour on write

## 0.0.5

### Added

- Countersigning related functions and structs

## 0.0.4

## 0.0.3

### Changed

- `Signature` is a 64 byte ‘secure primitive’

## 0.0.2-alpha.1<|MERGE_RESOLUTION|>--- conflicted
+++ resolved
@@ -4,11 +4,9 @@
 
 ## [Unreleased](https://github.com/holochain/holochain/holochain_zome_types-v0.0.2-alpha.1...HEAD)
 
-<<<<<<< HEAD
 - Add all function names in a wasm to the zome info [#1081](https://github.com/holochain/holochain/pull/1081)
-=======
+
 ## 0.0.16
->>>>>>> df2663d4
 
 ## 0.0.15
 
