--- conflicted
+++ resolved
@@ -4,16 +4,10 @@
 
 ## \[Unreleased\]
 
-<<<<<<< HEAD
-- BREAKING: The DNA manifest now requires an `origin_time` Timestamp field, which will be used in the forthcoming gossip optimization.
-  - There is a new system validation rule that all Header timestamps (including the initial Dna header) must come after the DNA's `origin_time` field.
-  - `hc dna init` injects the current system time as *microseconds* for the `origin_time` field of the DNA manifest
-=======
 - The DNA manifest now requires an `origin_time` Timestamp field, which will be used in the forthcoming gossip optimization.
   - There is a new system validation rule that all Header timestamps (including the initial Dna header) must come after the DNA's `origin_time` field.
   - `hc dna init` injects the current system time as *microseconds* for the `origin_time` field of the DNA manifest
   - Since this field is not actually hooked up to anything at the moment, if the field is not present in a DNA manifest, a default `origin_time` of `January 1, 2022 12:00:00 AM` will be used instead. Once the new gossip algorithm lands, this default will be removed, and this will become a breaking change for DNA manifests which have not yet added an `origin_time`.
->>>>>>> 5ff5e6c6
 
 ## 0.0.22
 
