//! wraps holo_hashes for the use of those hashes as storage addresses, either CAS or DHT

<<<<<<< HEAD
use crate::{entry::Entry, ChainHeader};
=======
use crate::{entry::Entry, Header};
>>>>>>> 584e4ff6
use holo_hash::*;
use holochain_serialized_bytes::prelude::*;

/// address type for header hash to promote it to an "address" e.g. for use in a CAS
#[derive(Debug, Clone, Serialize, Deserialize, PartialEq, Eq)]
pub enum HeaderAddress {
    /// a header hash, the only option
    Header(HeaderHash),
}

impl From<HeaderAddress> for HoloHash {
    fn from(header_address: HeaderAddress) -> HoloHash {
        match header_address {
            HeaderAddress::Header(header_hash) => header_hash.into(),
        }
    }
}

impl From<holo_hash::holo_hash_core::HeaderHash> for HeaderAddress {
    fn from(header_hash: holo_hash::holo_hash_core::HeaderHash) -> HeaderAddress {
        holo_hash::HeaderHash::from(header_hash).into()
    }
}

impl From<HeaderHash> for HeaderAddress {
    fn from(header_hash: HeaderHash) -> HeaderAddress {
        HeaderAddress::Header(header_hash)
    }
}

impl std::convert::TryFrom<&Header> for HeaderAddress {
    type Error = SerializedBytesError;
    fn try_from(header: &Header) -> Result<Self, Self::Error> {
        Ok(HeaderAddress::Header(HeaderHash::try_from(header)?))
    }
}

impl std::fmt::Display for HeaderAddress {
    fn fmt(&self, f: &mut std::fmt::Formatter) -> std::fmt::Result {
        match self {
            HeaderAddress::Header(hash) => write!(f, "{}", hash),
        }
    }
}

/// address type for entry hashes that can be used to retrieve entries from the cas or dht
#[derive(
    Debug, Clone, derive_more::From, PartialEq, Eq, Hash, Serialize, Deserialize, SerializedBytes,
)]
pub enum EntryAddress {
    /// standard entry hash
    Entry(EntryHash),
    /// agents are entries too
    Agent(AgentPubKey),
}

impl From<EntryAddress> for HoloHash {
    fn from(entry_address: EntryAddress) -> HoloHash {
        match entry_address {
            EntryAddress::Entry(entry_hash) => entry_hash.into(),
            EntryAddress::Agent(agent_pubkey) => agent_pubkey.into(),
        }
    }
}

impl TryFrom<&Entry> for EntryAddress {
    type Error = SerializedBytesError;
    fn try_from(entry: &Entry) -> Result<Self, Self::Error> {
        Ok(EntryAddress::Entry(EntryHash::try_from(entry)?))
    }
}

impl std::fmt::Display for EntryAddress {
    fn fmt(&self, f: &mut std::fmt::Formatter) -> std::fmt::Result {
        match self {
            EntryAddress::Entry(entry_hash) => entry_hash.fmt(f),
            EntryAddress::Agent(agent_pubkey) => agent_pubkey.fmt(f),
        }
    }
}

/// address type for hashes that can be used to retrieve anything that can be stored on the dht
#[derive(Debug, Clone, derive_more::From, PartialEq, Eq, Hash, Serialize, Deserialize)]
pub enum DhtAddress {
    /// standard entry hash
    Entry(EntryHash),
    /// agents can be stored
    Agent(AgentPubKey),
    /// headers can be stored
    Header(HeaderHash),
}

impl From<DhtAddress> for HoloHash {
    fn from(entry_address: DhtAddress) -> HoloHash {
        match entry_address {
            DhtAddress::Entry(entry_hash) => entry_hash.into(),
            DhtAddress::Agent(agent_pubkey) => agent_pubkey.into(),
            DhtAddress::Header(header_hash) => header_hash.into(),
        }
    }
}

impl TryFrom<&Entry> for DhtAddress {
    type Error = SerializedBytesError;
    fn try_from(entry: &Entry) -> Result<Self, Self::Error> {
        Ok(DhtAddress::Entry(EntryHash::try_from(entry)?))
    }
}

impl TryFrom<&Header> for DhtAddress {
    type Error = SerializedBytesError;
    fn try_from(header: &Header) -> Result<Self, Self::Error> {
        Ok(DhtAddress::Header(HeaderHash::try_from(header)?))
    }
}

impl TryFrom<&AgentPubKey> for DhtAddress {
    type Error = SerializedBytesError;
    fn try_from(agent: &AgentPubKey) -> Result<Self, Self::Error> {
        Ok(DhtAddress::Agent(agent.to_owned()))
    }
}

impl std::fmt::Display for DhtAddress {
    fn fmt(&self, f: &mut std::fmt::Formatter) -> std::fmt::Result {
        match self {
            DhtAddress::Entry(entry_hash) => write!(f, "{}", entry_hash),
            DhtAddress::Agent(agent_pubkey) => write!(f, "{}", agent_pubkey),
            DhtAddress::Header(header_hash) => write!(f, "{}", header_hash),
        }
    }
}<|MERGE_RESOLUTION|>--- conflicted
+++ resolved
@@ -1,10 +1,6 @@
 //! wraps holo_hashes for the use of those hashes as storage addresses, either CAS or DHT
 
-<<<<<<< HEAD
-use crate::{entry::Entry, ChainHeader};
-=======
 use crate::{entry::Entry, Header};
->>>>>>> 584e4ff6
 use holo_hash::*;
 use holochain_serialized_bytes::prelude::*;
 
