//! Some common testing helpers.

<<<<<<< HEAD
use crate::{
    dna::{
        bridges::Bridge,
        entry_types::EntryTypeDef,
        fn_declarations::{FnDeclaration, TraitFns},
        wasm::DnaWasm,
        zome::{Config, Zome, ZomeFnDeclarations},
        Dna,
    },
    prelude::*,
};
use std::collections::BTreeMap;

#[derive(Serialize, Deserialize, SerializedBytes)]
struct TestProperties {
    test: String,
}

/// simple EntryTypeDef fixture
pub fn test_entry_type() -> EntryTypeDef {
    EntryTypeDef {
        ..Default::default()
    }
}

/// simple TraitFns fixture
pub fn test_traits() -> TraitFns {
    TraitFns {
        functions: vec![String::from("test")],
    }
}

/// simple ZomeFnDeclarations fixture
pub fn test_fn_declarations() -> ZomeFnDeclarations {
    vec![FnDeclaration {
        name: "test".into(),
        inputs: vec![],
        outputs: vec![],
    }]
}

/// simple DnaWasm fixture
pub fn test_code() -> DnaWasm {
    DnaWasm::from(vec![0_u8])
}

/// simple Bridges fixture
pub fn test_bridges() -> Vec<Bridge> {
    vec![]
}

/// simple Zome fixture
pub fn test_zome() -> Zome {
    Zome {
        description: "test".into(),
        config: Config::default(),
        entry_types: {
            let mut v = BTreeMap::new();
            v.insert("test".into(), test_entry_type());
            v
        },
        traits: {
            let mut v = BTreeMap::new();
            v.insert("hc_public".into(), test_traits());
            v
        },
        fn_declarations: test_fn_declarations(),
        code: test_code(),
        bridges: test_bridges(),
    }
}

/// A fixture example dna for unit testing.
pub fn test_dna(uuid: &str) -> Dna {
    Dna {
        name: "test".into(),
        description: "test".into(),
        version: "test".into(),
        uuid: uuid.into(),
        properties: TestProperties {
            test: "test".into(),
        }
        .try_into()
        .unwrap(),
        zomes: {
            let mut v = BTreeMap::new();
            v.insert("test".into(), test_zome());
            v
        },
        ..Default::default()
    }
=======
use crate::{agent::AgentId, cell::CellId, dna::Dna, prelude::*};
use std::convert::TryFrom;

/// A fixture example CellId for unit testing.
pub fn fake_cell_id(name: &str) -> CellId {
    (name.to_string().into(), fake_agent_id(name)).into()
}

/// A fixture example AgentId for unit testing.
pub fn fake_agent_id(name: &str) -> AgentId {
    AgentId::generate_fake(name)
}

/// A fixture example Dna for unit testing.
pub fn fake_dna(uuid: &str) -> Dna {
    let fixture = format!(
        r#"{{
                "name": "test",
                "description": "test",
                "version": "test",
                "uuid": "{}",
                "dna_spec_version": "2.0",
                "properties": {{
                    "test": "test"
                }},
                "zomes": {{
                    "test": {{
                        "description": "test",
                        "config": {{}},
                        "entry_types": {{
                            "test": {{
                                "description": "test",
                                "sharing": "public",
                                "links_to": [
                                    {{
                                        "target_type": "test",
                                        "link_type": "test"
                                    }}
                                ],
                                "linked_from": []
                            }}
                        }},
                        "traits": {{
                            "hc_public": {{
                                "functions": ["test"]
                            }}
                        }},
                        "fn_declarations": [
                            {{
                                "name": "test",
                                "inputs": [],
                                "outputs": []
                            }}
                        ],
                        "code": {{
                            "code": "AAECAw=="
                        }},
                        "bridges": []
                    }}
                }}
            }}"#,
        uuid
    );
    Dna::try_from(JsonString::from_json(&fixture)).unwrap()
>>>>>>> 501b7644
}<|MERGE_RESOLUTION|>--- conflicted
+++ resolved
@@ -1,7 +1,8 @@
 //! Some common testing helpers.
 
-<<<<<<< HEAD
 use crate::{
+    agent::AgentId,
+    cell::CellId,
     dna::{
         bridges::Bridge,
         entry_types::EntryTypeDef,
@@ -74,7 +75,7 @@
 }
 
 /// A fixture example dna for unit testing.
-pub fn test_dna(uuid: &str) -> Dna {
+pub fn fake_dna(uuid: &str) -> Dna {
     Dna {
         name: "test".into(),
         description: "test".into(),
@@ -92,9 +93,7 @@
         },
         ..Default::default()
     }
-=======
-use crate::{agent::AgentId, cell::CellId, dna::Dna, prelude::*};
-use std::convert::TryFrom;
+}
 
 /// A fixture example CellId for unit testing.
 pub fn fake_cell_id(name: &str) -> CellId {
@@ -104,58 +103,4 @@
 /// A fixture example AgentId for unit testing.
 pub fn fake_agent_id(name: &str) -> AgentId {
     AgentId::generate_fake(name)
-}
-
-/// A fixture example Dna for unit testing.
-pub fn fake_dna(uuid: &str) -> Dna {
-    let fixture = format!(
-        r#"{{
-                "name": "test",
-                "description": "test",
-                "version": "test",
-                "uuid": "{}",
-                "dna_spec_version": "2.0",
-                "properties": {{
-                    "test": "test"
-                }},
-                "zomes": {{
-                    "test": {{
-                        "description": "test",
-                        "config": {{}},
-                        "entry_types": {{
-                            "test": {{
-                                "description": "test",
-                                "sharing": "public",
-                                "links_to": [
-                                    {{
-                                        "target_type": "test",
-                                        "link_type": "test"
-                                    }}
-                                ],
-                                "linked_from": []
-                            }}
-                        }},
-                        "traits": {{
-                            "hc_public": {{
-                                "functions": ["test"]
-                            }}
-                        }},
-                        "fn_declarations": [
-                            {{
-                                "name": "test",
-                                "inputs": [],
-                                "outputs": []
-                            }}
-                        ],
-                        "code": {{
-                            "code": "AAECAw=="
-                        }},
-                        "bridges": []
-                    }}
-                }}
-            }}"#,
-        uuid
-    );
-    Dna::try_from(JsonString::from_json(&fixture)).unwrap()
->>>>>>> 501b7644
 }