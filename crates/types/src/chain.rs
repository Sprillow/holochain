//! Types related to an agents for chain activity
use holo_hash::{AgentPubKey, HeaderHash};
use holochain_zome_types::{
    element::SignedHeaderHashed, query::AgentActivity, query::ChainHead, query::ChainStatus, Header,
};

/// Helpers for constructing AgentActivity
pub trait AgentActivityExt {
    /// Create a valid chain activity from set of headers.
<<<<<<< HEAD
    /// The headers should from an agents chain activity and
    /// ordered in ascending order
    fn valid(headers: Vec<Activity>, agent: AgentPubKey) -> AgentActivity {
=======
    /// The headers should come from an agents chain activity and
    /// be ordered in ascending order
    fn valid(headers: Vec<SignedHeaderHashed>) -> AgentActivity {
>>>>>>> aee26921
        let status = headers
            .last()
            .map(|chain_head| ChainStatus::Valid(head_from_header(chain_head.header())))
            .unwrap_or(ChainStatus::Empty);
        AgentActivity {
            agent,
            activity: headers,
            status,
            // TODO: Add the actual highest observed in a follow up PR
            highest_observed: None,
        }
    }

    /// Create a valid status without any activity
    fn valid_without_activity(chain_head: ChainHead, agent: AgentPubKey) -> AgentActivity {
        let status = ChainStatus::Valid(chain_head);
        AgentActivity {
            agent,
            activity: Vec::with_capacity(0),
            status,
            // TODO: Add the actual highest observed in a follow up PR
            highest_observed: None,
        }
    }

    /// Create an empty chain status
    fn empty(agent: AgentPubKey) -> AgentActivity {
        AgentActivity {
            agent,
            activity: Vec::with_capacity(0),
            status: ChainStatus::Empty,
            // TODO: Add the actual highest observed in a follow up PR
            highest_observed: None,
        }
    }
}

impl AgentActivityExt for AgentActivity {}

fn head_from_header(h: &Header) -> ChainHead {
    let hash = HeaderHash::with_data_sync(h);
    ChainHead {
        header_seq: h.header_seq(),
        hash,
    }
}<|MERGE_RESOLUTION|>--- conflicted
+++ resolved
@@ -7,15 +7,9 @@
 /// Helpers for constructing AgentActivity
 pub trait AgentActivityExt {
     /// Create a valid chain activity from set of headers.
-<<<<<<< HEAD
-    /// The headers should from an agents chain activity and
-    /// ordered in ascending order
-    fn valid(headers: Vec<Activity>, agent: AgentPubKey) -> AgentActivity {
-=======
     /// The headers should come from an agents chain activity and
     /// be ordered in ascending order
-    fn valid(headers: Vec<SignedHeaderHashed>) -> AgentActivity {
->>>>>>> aee26921
+    fn valid(headers: Vec<SignedHeaderHashed>, agent: AgentPubKey) -> AgentActivity {
         let status = headers
             .last()
             .map(|chain_head| ChainStatus::Valid(head_from_header(chain_head.header())))
