--- conflicted
+++ resolved
@@ -1,24 +1,6 @@
 use crate::prelude::*;
-<<<<<<< HEAD
-use derive_more::Constructor;
-use fixt::prelude::*;
 
 #[derive(Clone, Debug, Serialize, Deserialize, SerializedBytes, PartialEq, Eq)]
-pub struct CapToken;
-
-fixturator!(CapToken, CapToken, CapToken, CapToken);
-
-#[derive(Clone, Constructor, Debug, Serialize, Deserialize, SerializedBytes, PartialEq, Eq)]
-pub struct CapabilityRequest {
-    cap_token: CapToken,
-    signature: holochain_keystore::Signature,
-    agent_pub_key: holo_hash::AgentPubKey,
-}
-#[derive(Clone, Debug, Serialize, Deserialize, SerializedBytes, PartialEq, Eq)]
-=======
-
-#[derive(Clone, Debug, Serialize, Deserialize, SerializedBytes, PartialEq, Eq)]
->>>>>>> b201959f
 pub struct DhtOp;
 #[derive(Clone, Debug, Default, Serialize, Deserialize, SerializedBytes, PartialEq, Eq)]
 pub struct LogRules;
