--- conflicted
+++ resolved
@@ -443,14 +443,8 @@
         weight: EntryRateWeight,
     ) -> Result<Self, CounterSigningError> {
         let agent_state = session_data.agent_state_for_agent(&author)?;
-<<<<<<< HEAD
-        let preflight = session_data.preflight_request();
-        Ok(match preflight.action_base() {
+        Ok(match &session_data.preflight_request().action_base {
             ActionBase::Create(base) => Action::Create(Create {
-=======
-        Ok(match &session_data.preflight_request().action_base {
-            ActionBase::Create(create_base) => Action::Create(Create {
->>>>>>> 7815b966
                 author,
                 timestamp: session_data.to_timestamp(),
                 action_seq: agent_state.action_seq + 1,
@@ -537,29 +531,19 @@
         weight: EntryRateWeight,
     ) -> Result<Vec<Action>, CounterSigningError> {
         let mut actions = vec![];
-<<<<<<< HEAD
-        for (agent, _role) in self.preflight_request.signing_agents().iter() {
-            actions.push(Action::from_countersigning_data(
-                entry_hash.clone(),
-                self,
-                agent.clone(),
-                weight.clone(),
-            )?);
-        }
-=======
         let mut build_actions = |countersigning_agents: &CounterSigningAgents| -> Result<(), _> {
             for (agent, _role) in countersigning_agents.iter() {
                 actions.push(Action::from_countersigning_data(
                     entry_hash.clone(),
                     self,
                     agent.clone(),
+                    weight.clone(),
                 )?);
             }
             Ok(())
         };
         build_actions(&self.preflight_request.signing_agents)?;
         build_actions(&self.preflight_request.optional_signing_agents)?;
->>>>>>> 7815b966
         Ok(actions)
     }
 
