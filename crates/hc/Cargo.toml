[package]
name = "holochain_cli"
<<<<<<< HEAD
version = "0.0.6"
=======
version = "0.0.6-dev.0"
>>>>>>> 759b2bdb
homepage = "https://github.com/holochain/holochain"
documentation = "https://github.com/holochain/holochain"
authors = [ "Holochain Core Dev Team <devcore@holochain.org>" ]
keywords = [ "holochain", "holo" ]
categories = [ "command-line-utilities", "development-tools::build-utils", "filesystem" ]
edition = "2018"
license = "Apache-2.0"
description = "Provides the `hc` binary, a helpful CLI tool for working with Holochain."

[[bin]]
name = "hc"
path = "src/bin/hc.rs"

[lib]
name = "holochain_cli"
path = "src/lib.rs"

[dependencies]
anyhow = "1.0"
futures = "0.3"
holochain_cli_bundle = { path = "../hc_bundle", version = "0.0.5-dev.0"}
holochain_cli_sandbox = { path = "../hc_sandbox", version = "0.0.6-dev.0"}
observability = "0.1.3"
structopt = "0.3"
tokio = { version = "1.3", features = [ "full" ] }<|MERGE_RESOLUTION|>--- conflicted
+++ resolved
@@ -1,10 +1,6 @@
 [package]
 name = "holochain_cli"
-<<<<<<< HEAD
 version = "0.0.6"
-=======
-version = "0.0.6-dev.0"
->>>>>>> 759b2bdb
 homepage = "https://github.com/holochain/holochain"
 documentation = "https://github.com/holochain/holochain"
 authors = [ "Holochain Core Dev Team <devcore@holochain.org>" ]
