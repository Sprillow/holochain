--- conflicted
+++ resolved
@@ -1,10 +1,6 @@
 [package]
 name = "holochain_keystore"
-<<<<<<< HEAD
 version = "0.0.5"
-=======
-version = "0.0.5-dev.0"
->>>>>>> 759b2bdb
 description = "keystore for libsodium keypairs"
 license-file = "LICENSE_CAL-1.0"
 homepage = "https://github.com/holochain/holochain"
@@ -18,11 +14,7 @@
 ghost_actor = "=0.3.0-alpha.4"
 holo_hash = { version = "0.0.5", path = "../holo_hash", features = ["full"] }
 holochain_serialized_bytes = "=0.0.51"
-<<<<<<< HEAD
 holochain_zome_types = { path = "../holochain_zome_types", version = "0.0.7"}
-=======
-holochain_zome_types = { path = "../holochain_zome_types", version = "0.0.7-dev.0"}
->>>>>>> 759b2bdb
 lair_keystore_api = "=0.0.4"
 lair_keystore_client = "=0.0.4"
 serde = { version = "1.0", features = [ "derive" ] }
@@ -34,8 +26,4 @@
 
 # This is a redundant dependency.
 # It's included only to set the proper feature flag for database encryption.
-<<<<<<< HEAD
-holochain_sqlite = { version = "0.0.5", path = "../holochain_sqlite" }
-=======
-holochain_sqlite = { version = "0.0.5-dev.0", path = "../holochain_sqlite" }
->>>>>>> 759b2bdb
+holochain_sqlite = { version = "0.0.5", path = "../holochain_sqlite" }