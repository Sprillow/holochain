---
unreleasable: false
default_unreleasable: true
---
# Changelog

The format is based on [Keep a Changelog](https://keepachangelog.com/en/1.0.0/). This project adheres to [Semantic Versioning](https://semver.org/spec/v2.0.0.html).

## Unreleased

<<<<<<< HEAD
- hdk: Bump rand version + fix getrandom (used by rand_core and rand) to fetch randomness from host system when compiled to WebAssembly. [\#1445](https://github.com/holochain/holochain/pull/1445)
- hdk: **BREAKING CHANGE** `x_salsa20_poly1305_*` functions have been properly implemented. Any previous `KeyRef`s will no longer work. These new functions DO NOT work with legacy lair `v0.0.z`, you must use NEW lair `v0.y.z` (v0.2.0 as of this PR). [\#1446](https://github.com/holochain/holochain/pull/1446)
=======
## 0.0.138

- hdk: Bump rand version + fix getrandom (used by rand\_core and rand) to fetch randomness from host system when compiled to WebAssembly. [\#1445](https://github.com/holochain/holochain/pull/1445)
>>>>>>> c1c9b354

## 0.0.137

- hdk: Use newest wasmer and introduces `wasm_error!` macro to capture line numbers for wasm errors [\#1380](https://github.com/holochain/holochain/pull/1380)
- Docs: Restructure main page sections and add several intra-doc lnks [\#1418](https://github.com/holochain/holochain/pull/1418)
- hdk: Add functional stub for `x_salsa20_poly1305_shared_secret_create_random` [\#1410](https://github.com/holochain/holochain/pull/1410)
- hdk: Add functional stub for `x_salsa20_poly1305_shared_secret_export` [\#1410](https://github.com/holochain/holochain/pull/1410)
- hdk: Add functional stub for `x_salsa20_poly1305_shared_secret_ingest` [\#1410](https://github.com/holochain/holochain/pull/1410)
- Bump wasmer to 0.0.80 [\#1386](https://github.com/holochain/holochain/pull/1386)

### Integrity / Coordinator Changes [\#1325](https://github.com/holochain/holochain/pull/1325)

### Added

- `get_links` and `get_link_details` take a `TryInto<LinkTypesRages>`. See the link test wasm for examples.

### Removed

- `entry_def_index` and `entry_type` macros are no longer needed.

### Changed

- `call` and `call_remote` now take an `Into<ZomeName>` instead of a `ZomeName`.
- `create_link` takes a `TryInto<LinkType>` instead of an `Into<LinkType>`.
- `update` takes `UpdateInput` instead of a `HeaderHash` and `CreateInput`.
- `create_entry` takes a type that can try into an `EntryDefIndex` and `EntryVisibility` instead of implementing `EntryDefRegistration`.
- `update_entry` takes the previous header hash and a try into `Entry` instead of a `EntryDefRegistration`.
- `Path` now must be `typed(LinkType)` to use any functionality that creates or gets links.

## 0.0.136

- Docs: Crate README generated from crate level doc comments [\#1392](https://github.com/holochain/holochain/pull/1392).

## 0.0.135

## 0.0.134

## 0.0.133

## 0.0.132

- hdk: Provide `Into<AnyLinkableHash>` impl for `EntryHash` and `HeaderHash`. This allows `create_link` and `get_links` to be used directly with EntryHash and HeaderHash arguments, rather than needing to construct an `AnyLinkableHash` explicitly.

## 0.0.131

- Docs: Fix intra-doc links in all crates [\#1323](https://github.com/holochain/holochain/pull/1323)

## 0.0.130

## 0.0.129

## 0.0.128

*NOTE: this release has not been published to crates.io*

- hdk: Adds external hash type for data that has a DHT location but does not exist on the DHT [\#1298](https://github.com/holochain/holochain/pull/1298)
- hdk: Adds compound hash type for linkable hashes [\#1308](https://github.com/holochain/holochain/pull/1308)
- hdk: Missing dependencies are fetched async for validation [\#1268](https://github.com/holochain/holochain/pull/1268)

## 0.0.127

## 0.0.126

- Docs: Explain how hashes in Holochain are composed and its components on the module page for `hdk::hash` [\#1299](https://github.com/holochain/holochain/pull/1299).

## 0.0.125

- hdk: link base and target are no longer required to exist on the current DHT and aren’t made available via. validation ops (use must\_get\_entry instead) [\#1266](https://github.com/holochain/holochain/pull/1266)

## 0.0.124

## 0.0.123

## 0.0.122

- hdk: `delete`, `delete_entry`, and `delete_cap_grant` can all now take a `DeleteInput` as an argument to be able specify `ChainTopOrdering`, congruent with `create` and `update`. This change is backward compatible: a plain `HeaderHash` can still be used as input to `delete`.

## 0.0.121

## 0.0.120

- docs: Add introduction to front-page and move example section up [1172](https://github.com/holochain/holochain/pull/1172)

## 0.0.119

- hdk: `encoding` from `holo_hash` re-exported as hdk feature [1177](https://github.com/holochain/holochain/pull/1177)

## 0.0.118

- hdk: `Path` now split into `Path` and `PathEntry` [1156](https://github.com/holochain/holochain/pull/1156)
- hdk: Minor changes and additions to `Path` methods [1156](https://github.com/holochain/holochain/pull/1156)
- hdk: `call` and `call_remote` are the same thing under the hood [1180](https://github.com/holochain/holochain/pull/1180)

## 0.0.117

## 0.0.116

## 0.0.115

## 0.0.114

## 0.0.113

## 0.0.112

## 0.0.111

## 0.0.110

## 0.0.109

## 0.0.108

## 0.0.107

### Changed

- hdk: `scheduled` fn signature updated to a string

### Added

- hdk: `map_extern_infallible` added to map infallible externs
- hdk: `schedule` function now takes a String giving a function name to schedule, rather than a Duration

## 0.0.106

## 0.0.105

## 0.0.104

## 0.0.103

### Changed

- hdk: `sys_time` returns `Timestamp` instead of `Duration`

### Added

- hdk: Added `accept_countersigning_preflight_request`

- hdk: Added `session_times_from_millis`

- hdk: Now supports creating and updating countersigned entries

- hdk: Now supports deserializing countersigned entries in app entry `try_from`

- hdk: implements multi-call for:
  
  - `remote_call`
  - `call`
  - `get`
  - `get_details`
  - `get_links`
  - `get_link_details`
  
  We strictly only needed `remote_call` for countersigning, but feedback from the community was that having to sequentially loop over these common HDK functions is a pain point, so we enabled all of them to be async over a vector of inputs.

## 0.0.102

### Changed

- hdk: fixed wrong order of recipient and sender in `x_25519_x_salsa20_poly1305_decrypt`

## 0.0.101

### Changed

- Added `HdkT` trait to support mocking the host and native rust unit tests

### Added

- Added `sign_ephemeral` and `sign_ephemeral_raw`

## [0.0.100](https://github.com/holochain/holochain/compare/hdk-v0.0.100-alpha1..hdk-v0.0.100)

### Changed

- hdk: fixup the autogenerated hdk documentation.

## 0.0.100-alpha.1

### Added

- holochain 0.0.100 (RSM) compatibility
- Extensive doc comments<|MERGE_RESOLUTION|>--- conflicted
+++ resolved
@@ -8,14 +8,11 @@
 
 ## Unreleased
 
-<<<<<<< HEAD
-- hdk: Bump rand version + fix getrandom (used by rand_core and rand) to fetch randomness from host system when compiled to WebAssembly. [\#1445](https://github.com/holochain/holochain/pull/1445)
 - hdk: **BREAKING CHANGE** `x_salsa20_poly1305_*` functions have been properly implemented. Any previous `KeyRef`s will no longer work. These new functions DO NOT work with legacy lair `v0.0.z`, you must use NEW lair `v0.y.z` (v0.2.0 as of this PR). [\#1446](https://github.com/holochain/holochain/pull/1446)
-=======
+
 ## 0.0.138
 
 - hdk: Bump rand version + fix getrandom (used by rand\_core and rand) to fetch randomness from host system when compiled to WebAssembly. [\#1445](https://github.com/holochain/holochain/pull/1445)
->>>>>>> c1c9b354
 
 ## 0.0.137
 
