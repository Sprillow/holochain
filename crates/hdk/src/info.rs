--- conflicted
+++ resolved
@@ -1,9 +1,5 @@
 use crate::prelude::*;
-<<<<<<< HEAD
-pub use idk::info::*;
-=======
 pub use holochain_deterministic_integrity::info::*;
->>>>>>> 669d9ea7
 
 /// Trivial wrapper for `__agent_info` host function.
 /// Agent info input struct is `()` so the function call simply looks like this:
