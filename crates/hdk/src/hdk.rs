--- conflicted
+++ resolved
@@ -1,9 +1,5 @@
 use crate::prelude::*;
-<<<<<<< HEAD
-use idk::idk::IdkT;
-=======
 use holochain_deterministic_integrity::hdi::HdiT;
->>>>>>> 669d9ea7
 
 pub const HDK_NOT_REGISTERED: &str = "HDK not registered";
 
@@ -24,11 +20,7 @@
 /// mock_hdk.expect_foo().times(1).etc().etc();
 /// set_hdk(mock_hdk);
 /// ```
-<<<<<<< HEAD
-pub trait HdkT: IdkT {
-=======
 pub trait HdkT: HdiT {
->>>>>>> 669d9ea7
     // Chain
     fn get_agent_activity(
         &self,
@@ -145,11 +137,7 @@
 
     }
 
-<<<<<<< HEAD
-    impl IdkT for HdkT {
-=======
     impl HdiT for HdkT {
->>>>>>> 669d9ea7
         fn verify_signature(&self, verify_signature: VerifySignature) -> ExternResult<bool>;
         fn hash(&self, hash_input: HashInput) -> ExternResult<HashOutput>;
         fn must_get_entry(&self, must_get_entry_input: MustGetEntryInput) -> ExternResult<EntryHashed>;
@@ -191,11 +179,7 @@
 }
 
 /// Every call is an error for the ErrHdk.
-<<<<<<< HEAD
-impl IdkT for ErrHdk {
-=======
 impl HdiT for ErrHdk {
->>>>>>> 669d9ea7
     fn verify_signature(&self, _verify_signature: VerifySignature) -> ExternResult<bool> {
         Self::err()
     }
@@ -254,7 +238,6 @@
         Self::err()
     }
     fn query(&self, _: ChainQueryFilter) -> ExternResult<Vec<Element>> {
-<<<<<<< HEAD
         Self::err()
     }
     fn sign(&self, _: Sign) -> ExternResult<Signature> {
@@ -275,28 +258,6 @@
     fn get(&self, _: Vec<GetInput>) -> ExternResult<Vec<Option<Element>>> {
         Self::err()
     }
-=======
-        Self::err()
-    }
-    fn sign(&self, _: Sign) -> ExternResult<Signature> {
-        Self::err()
-    }
-    fn sign_ephemeral(&self, _: SignEphemeral) -> ExternResult<EphemeralSignatures> {
-        Self::err()
-    }
-    fn create(&self, _: CreateInput) -> ExternResult<HeaderHash> {
-        Self::err()
-    }
-    fn update(&self, _: UpdateInput) -> ExternResult<HeaderHash> {
-        Self::err()
-    }
-    fn delete(&self, _: DeleteInput) -> ExternResult<HeaderHash> {
-        Self::err()
-    }
-    fn get(&self, _: Vec<GetInput>) -> ExternResult<Vec<Option<Element>>> {
-        Self::err()
-    }
->>>>>>> 669d9ea7
     fn get_details(&self, _: Vec<GetInput>) -> ExternResult<Vec<Option<Details>>> {
         Self::err()
     }
@@ -381,20 +342,6 @@
 pub struct HostHdk;
 
 #[cfg(all(not(feature = "mock"), target_arch = "wasm32"))]
-<<<<<<< HEAD
-use idk::idk::HostIdk;
-
-#[cfg(all(not(feature = "mock"), target_arch = "wasm32"))]
-impl IdkT for HostHdk {
-    fn verify_signature(&self, verify_signature: VerifySignature) -> ExternResult<bool> {
-        HostIdk::new().verify_signature(verify_signature)
-    }
-    fn hash(&self, hash_input: HashInput) -> ExternResult<HashOutput> {
-        HostIdk::new().hash(hash_input)
-    }
-    fn must_get_entry(&self, must_get_entry_input: MustGetEntryInput) -> ExternResult<EntryHashed> {
-        HostIdk::new().must_get_entry(must_get_entry_input)
-=======
 use holochain_deterministic_integrity::hdi::HostHdi;
 
 #[cfg(all(not(feature = "mock"), target_arch = "wasm32"))]
@@ -407,31 +354,17 @@
     }
     fn must_get_entry(&self, must_get_entry_input: MustGetEntryInput) -> ExternResult<EntryHashed> {
         HostHdi::new().must_get_entry(must_get_entry_input)
->>>>>>> 669d9ea7
     }
     fn must_get_header(
         &self,
         must_get_header_input: MustGetHeaderInput,
     ) -> ExternResult<SignedHeaderHashed> {
-<<<<<<< HEAD
-        HostIdk::new().must_get_header(must_get_header_input)
-=======
         HostHdi::new().must_get_header(must_get_header_input)
->>>>>>> 669d9ea7
     }
     fn must_get_valid_element(
         &self,
         must_get_valid_element_input: MustGetValidElementInput,
     ) -> ExternResult<Element> {
-<<<<<<< HEAD
-        HostIdk::new().must_get_valid_element(must_get_valid_element_input)
-    }
-    fn dna_info(&self, _: ()) -> ExternResult<DnaInfo> {
-        HostIdk::new().dna_info(())
-    }
-    fn zome_info(&self, _: ()) -> ExternResult<ZomeInfo> {
-        HostIdk::new().zome_info(())
-=======
         HostHdi::new().must_get_valid_element(must_get_valid_element_input)
     }
     fn dna_info(&self, _: ()) -> ExternResult<DnaInfo> {
@@ -439,27 +372,18 @@
     }
     fn zome_info(&self, _: ()) -> ExternResult<ZomeInfo> {
         HostHdi::new().zome_info(())
->>>>>>> 669d9ea7
     }
     fn x_salsa20_poly1305_decrypt(
         &self,
         x_salsa20_poly1305_decrypt: XSalsa20Poly1305Decrypt,
     ) -> ExternResult<Option<XSalsa20Poly1305Data>> {
-<<<<<<< HEAD
-        HostIdk::new().x_salsa20_poly1305_decrypt(x_salsa20_poly1305_decrypt)
-=======
         HostHdi::new().x_salsa20_poly1305_decrypt(x_salsa20_poly1305_decrypt)
->>>>>>> 669d9ea7
     }
     fn x_25519_x_salsa20_poly1305_decrypt(
         &self,
         x_25519_x_salsa20_poly1305_decrypt: X25519XSalsa20Poly1305Decrypt,
     ) -> ExternResult<Option<XSalsa20Poly1305Data>> {
-<<<<<<< HEAD
-        HostIdk::new().x_25519_x_salsa20_poly1305_decrypt(x_25519_x_salsa20_poly1305_decrypt)
-=======
         HostHdi::new().x_25519_x_salsa20_poly1305_decrypt(x_25519_x_salsa20_poly1305_decrypt)
->>>>>>> 669d9ea7
     }
 }
 
