--- conflicted
+++ resolved
@@ -113,18 +113,6 @@
         &self.keystore
     }
 
-<<<<<<< HEAD
-    /// Return an `impl GetDb`, which can synchronously get databases from this
-    /// environment
-    /// This function only exists because this was the pattern used by DbManager, which has
-    /// since been removed
-    // #[deprecated = "duplicate of EnvironmentRo::guard"]
-    pub fn dbs(&self) -> EnvironmentReadRef<'_> {
-        self.guard()
-    }
-
-=======
->>>>>>> 8f0e3a56
     /// The environments path
     pub fn path(&self) -> &PathBuf {
         &self.path
