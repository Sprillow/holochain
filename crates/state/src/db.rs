//! Functionality for safely accessing LMDB database references.

use crate::{
    env::EnvironmentKind,
    error::{DatabaseError, DatabaseResult},
};
use holochain_keystore::KeystoreSender;
use holochain_types::universal_map::{Key as UmKey, UniversalMap};
use lazy_static::lazy_static;
use parking_lot::RwLock;
use rkv::{IntegerStore, MultiStore, Rkv, SingleStore, StoreOptions};
use std::collections::{hash_map, HashMap};
use std::path::{Path, PathBuf};

/// TODO This is incomplete
/// Enumeration of all databases needed by Holochain
#[derive(Clone, Debug, Hash, PartialEq, Eq)]
pub enum DbName {
    /// Primary database: KV store of chain entries, keyed by address
    PrimaryChainPublicEntries,
    /// Primary database: KV store of chain entries, keyed by address
    PrimaryChainPrivateEntries,
    /// Primary database: KV store of chain headers, keyed by address
    PrimaryChainHeaders,
    /// Primary database: KVV store of chain metadata, storing relationships
    PrimaryMetadata,
    /// Primary database: Kv store of links
    PrimaryLinksMeta,
    /// int KV store storing the sequence of committed headers,
    /// most notably allowing access to the chain head
    ChainSequence,
    /// Cache database: KV store of chain entries, keyed by address
    CacheChainEntries,
    /// Cache database: KV store of chain headers, keyed by address
    CacheChainHeaders,
    /// Cache database: KVV store of chain metadata, storing relationships
    CacheMetadata,
    /// Cachedatabase: Kv store of links
    CacheLinksMeta,
    /// database which stores a single key-value pair, encoding the
    /// mutable state for the entire Conductor
    ConductorState,
    /// database that stores wasm bytecode
    Wasm,
    /// database to store the [DnaDef]
    DnaDef,
<<<<<<< HEAD
    /// Authored [DhtOp]s KV store
    AuthoredDhtOps,
    /// Integrated [DhtOp]s KV store
    IntegratedDhtOps,
    /// Integration Queue of [DhtOp]s KV store where key is [Timestamp] + [DhtOpHash]
    IntegrationQueue,
=======
    /// KVV store to accumulate validation receipts for a published EntryHash
    ValidationReceipts,
>>>>>>> 4c92008d
}

impl std::fmt::Display for DbName {
    fn fmt(&self, f: &mut std::fmt::Formatter<'_>) -> std::fmt::Result {
        use DbName::*;
        match self {
            PrimaryChainPublicEntries => write!(f, "PrimaryChainPublicEntries"),
            PrimaryChainPrivateEntries => write!(f, "PrimaryChainPrivateEntries"),
            PrimaryChainHeaders => write!(f, "PrimaryChainHeaders"),
            PrimaryMetadata => write!(f, "PrimaryMetadata"),
            PrimaryLinksMeta => write!(f, "PrimaryLinksMeta"),
            ChainSequence => write!(f, "ChainSequence"),
            CacheChainEntries => write!(f, "CacheChainEntries"),
            CacheChainHeaders => write!(f, "CacheChainHeaders"),
            CacheMetadata => write!(f, "CacheMetadata"),
            CacheLinksMeta => write!(f, "CacheLinksMeta"),
            ConductorState => write!(f, "ConductorState"),
            Wasm => write!(f, "Wasm"),
            DnaDef => write!(f, "DnaDef"),
<<<<<<< HEAD
            AuthoredDhtOps => write!(f, "AuthoredDhtOps"),
            IntegratedDhtOps => write!(f, "IntegratedDhtOps"),
            IntegrationQueue=> write!(f, "IntegrationQueue"),
=======
            ValidationReceipts => write!(f, "ValidationReceipts"),
>>>>>>> 4c92008d
        }
    }
}

impl DbName {
    /// Associates a [DbKind] to each [DbName]
    pub fn kind(&self) -> DbKind {
        use DbKind::*;
        use DbName::*;
        match self {
            PrimaryChainPublicEntries => Single,
            PrimaryChainPrivateEntries => Single,
            PrimaryChainHeaders => Single,
            PrimaryMetadata => Multi,
            PrimaryLinksMeta => Single,
            ChainSequence => SingleInt,
            CacheChainEntries => Single,
            CacheChainHeaders => Single,
            CacheMetadata => Multi,
            CacheLinksMeta => Single,
            ConductorState => Single,
            Wasm => Single,
            DnaDef => Single,
<<<<<<< HEAD
            AuthoredDhtOps => Single,
            IntegratedDhtOps => Single,
            IntegrationQueue => Single,
=======
            ValidationReceipts => Multi,
>>>>>>> 4c92008d
        }
    }
}

/// The various "modes" of viewing LMDB databases
pub enum DbKind {
    /// Single-value KV with arbitrary keys, associated with [KvBuf]
    Single,
    /// Single-value KV with integer keys, associated with [IntKvBuf]
    SingleInt,
    /// Multi-value KV with arbitrary keys, associated with [KvvBuf]
    Multi,
}

/// A UniversalMap key used to access persisted database references.
/// The key type is DbName, the value can be one of the various `rkv`
/// database types
pub type DbKey<V> = UmKey<DbName, V>;

type DbMap = UniversalMap<DbName>;

lazy_static! {
    /// The key to access the ChainEntries database
    pub static ref PRIMARY_CHAIN_PUBLIC_ENTRIES: DbKey<SingleStore> =
    DbKey::<SingleStore>::new(DbName::PrimaryChainPublicEntries);
    /// The key to access the PrivateChainEntries database
    pub static ref PRIMARY_CHAIN_PRIVATE_ENTRIES: DbKey<SingleStore> =
    DbKey::<SingleStore>::new(DbName::PrimaryChainPrivateEntries);
    /// The key to access the ChainHeaders database
    pub static ref PRIMARY_CHAIN_HEADERS: DbKey<SingleStore> =
    DbKey::<SingleStore>::new(DbName::PrimaryChainHeaders);
    /// The key to access the Metadata database
    pub static ref PRIMARY_SYSTEM_META: DbKey<MultiStore> = DbKey::new(DbName::PrimaryMetadata);
    /// The key to access the links database
    pub static ref PRIMARY_LINKS_META: DbKey<SingleStore> = DbKey::new(DbName::PrimaryLinksMeta);
    /// The key to access the ChainSequence database
    pub static ref CHAIN_SEQUENCE: DbKey<IntegerStore<u32>> = DbKey::new(DbName::ChainSequence);
    /// The key to access the ChainEntries database
    pub static ref CACHE_CHAIN_ENTRIES: DbKey<SingleStore> =
    DbKey::<SingleStore>::new(DbName::CacheChainEntries);
    /// The key to access the ChainHeaders database
    pub static ref CACHE_CHAIN_HEADERS: DbKey<SingleStore> =
    DbKey::<SingleStore>::new(DbName::CacheChainHeaders);
    /// The key to access the Metadata database
    pub static ref CACHE_SYSTEM_META: DbKey<MultiStore> = DbKey::new(DbName::CacheMetadata);
    /// The key to access the cache links database
    pub static ref CACHE_LINKS_META: DbKey<SingleStore> = DbKey::new(DbName::CacheLinksMeta);
    /// The key to access the ConductorState database
    pub static ref CONDUCTOR_STATE: DbKey<SingleStore> = DbKey::new(DbName::ConductorState);
    /// The key to access the Wasm database
    pub static ref WASM: DbKey<SingleStore> = DbKey::new(DbName::Wasm);
    /// The key to access the DnaDef database
    pub static ref DNA_DEF: DbKey<SingleStore> = DbKey::new(DbName::DnaDef);
<<<<<<< HEAD
    /// The key to access the AuthoredDhtOps database
    pub static ref AUTHORED_DHT_OPS: DbKey<SingleStore> = DbKey::new(DbName::AuthoredDhtOps);
    /// The key to access the IntegratedDhtOps database
    pub static ref INTEGRATED_DHT_OPS: DbKey<SingleStore> = DbKey::new(DbName::IntegratedDhtOps);
    /// The key to access the IntegrationQueue database
    pub static ref INTEGRATION_QUEUE: DbKey<SingleStore> = DbKey::new(DbName::IntegrationQueue);
=======
    /// The key to access the ValidationReceipts database
    pub static ref VALIDATION_RECEIPTS: DbKey<MultiStore> = DbKey::new(DbName::ValidationReceipts);
>>>>>>> 4c92008d
}

lazy_static! {
    static ref DB_MAP_MAP: RwLock<HashMap<PathBuf, DbMap>> = RwLock::new(HashMap::new());
}

/// Get access to the singleton database manager ([GetDb]),
/// in order to access individual LMDB databases
pub(super) fn initialize_databases(rkv: &Rkv, kind: &EnvironmentKind) -> DatabaseResult<()> {
    let mut dbmap = DB_MAP_MAP.write();
    let path = rkv.path().to_owned();
    match dbmap.entry(path.clone()) {
        hash_map::Entry::Occupied(_) => {
            return Err(DatabaseError::EnvironmentDoubleInitialized(path))
        }
        hash_map::Entry::Vacant(e) => e.insert({
            let mut um = UniversalMap::new();
            register_databases(&rkv, kind, &mut um)?;
            um
        }),
    };
    Ok(())
}

pub(super) fn get_db<V: 'static + Copy + Send + Sync>(
    path: &Path,
    key: &'static DbKey<V>,
) -> DatabaseResult<V> {
    let dbmap = DB_MAP_MAP.read();
    let um: &DbMap = dbmap
        .get(path)
        .ok_or_else(|| DatabaseError::EnvironmentMissing(path.into()))?;
    let db = *um
        .get(key)
        .ok_or_else(|| DatabaseError::StoreNotInitialized(key.key().clone()))?;
    Ok(db)
}

fn register_databases(env: &Rkv, kind: &EnvironmentKind, um: &mut DbMap) -> DatabaseResult<()> {
    match kind {
        EnvironmentKind::Cell(_) => {
            register_db(env, um, &*PRIMARY_CHAIN_PUBLIC_ENTRIES)?;
            register_db(env, um, &*PRIMARY_CHAIN_PRIVATE_ENTRIES)?;
            register_db(env, um, &*PRIMARY_CHAIN_HEADERS)?;
            register_db(env, um, &*PRIMARY_SYSTEM_META)?;
            register_db(env, um, &*PRIMARY_LINKS_META)?;
            register_db(env, um, &*CHAIN_SEQUENCE)?;
            register_db(env, um, &*CACHE_CHAIN_ENTRIES)?;
            register_db(env, um, &*CACHE_CHAIN_HEADERS)?;
            register_db(env, um, &*CACHE_SYSTEM_META)?;
            register_db(env, um, &*CACHE_LINKS_META)?;
<<<<<<< HEAD
            register_db(env, um, &*AUTHORED_DHT_OPS)?;
            register_db(env, um, &*INTEGRATED_DHT_OPS)?;
            register_db(env, um, &*INTEGRATION_QUEUE)?;
=======
            register_db(env, um, &*VALIDATION_RECEIPTS)?;
>>>>>>> 4c92008d
        }
        EnvironmentKind::Conductor => {
            register_db(env, um, &*CONDUCTOR_STATE)?;
        }
        EnvironmentKind::Wasm => {
            register_db(env, um, &*WASM)?;
            register_db(env, um, &*DNA_DEF)?;
        }
    }
    Ok(())
}

fn register_db<V: 'static + Send + Sync>(
    env: &Rkv,
    um: &mut DbMap,
    key: &DbKey<V>,
) -> DatabaseResult<()> {
    let db_name = key.key();
    let db_str = format!("{}", db_name);
    let _ = match db_name.kind() {
        DbKind::Single => um.insert(
            key.with_value_type(),
            env.open_single(db_str.as_str(), StoreOptions::create())?,
        ),
        DbKind::SingleInt => um.insert(
            key.with_value_type(),
            env.open_integer::<&str, u32>(db_str.as_str(), StoreOptions::create())?,
        ),
        DbKind::Multi => {
            let mut opts = StoreOptions::create();

            // This is needed for the optional put flag NO_DUP_DATA on KvvBuf.
            // As far as I can tell, if we are not using NO_DUP_DATA, it will
            // only affect the sorting of the values in case there are dups,
            // which should be ok for our usage.
            //
            // NOTE - see:
            // https://github.com/mozilla/rkv/blob/0.10.4/src/env.rs#L122-L131
            //
            // Aparently RKV already sets this flag, but it's not mentioned
            // in the docs anywhere. We're going to set it too, just in case
            // it is removed out from under us at some point in the future.
            opts.flags.set(rkv::DatabaseFlags::DUP_SORT, true);

            um.insert(
                key.with_value_type(),
                env.open_multi(db_str.as_str(), opts)?,
            )
        }
    };
    Ok(())
}

/// GetDb allows access to the UniversalMap which stores the heterogeneously typed
/// LMDB Database references.
pub trait GetDb {
    /// Access an LMDB database environment stored in our static registrar.
    fn get_db<V: 'static + Copy + Send + Sync>(&self, key: &'static DbKey<V>) -> DatabaseResult<V>;
    /// Get a KeystoreSender to communicate with the Keystore task for this environment
    fn keystore(&self) -> KeystoreSender;
}<|MERGE_RESOLUTION|>--- conflicted
+++ resolved
@@ -44,17 +44,14 @@
     Wasm,
     /// database to store the [DnaDef]
     DnaDef,
-<<<<<<< HEAD
     /// Authored [DhtOp]s KV store
     AuthoredDhtOps,
     /// Integrated [DhtOp]s KV store
     IntegratedDhtOps,
     /// Integration Queue of [DhtOp]s KV store where key is [Timestamp] + [DhtOpHash]
     IntegrationQueue,
-=======
     /// KVV store to accumulate validation receipts for a published EntryHash
     ValidationReceipts,
->>>>>>> 4c92008d
 }
 
 impl std::fmt::Display for DbName {
@@ -74,13 +71,10 @@
             ConductorState => write!(f, "ConductorState"),
             Wasm => write!(f, "Wasm"),
             DnaDef => write!(f, "DnaDef"),
-<<<<<<< HEAD
             AuthoredDhtOps => write!(f, "AuthoredDhtOps"),
             IntegratedDhtOps => write!(f, "IntegratedDhtOps"),
-            IntegrationQueue=> write!(f, "IntegrationQueue"),
-=======
+            IntegrationQueue => write!(f, "IntegrationQueue"),
             ValidationReceipts => write!(f, "ValidationReceipts"),
->>>>>>> 4c92008d
         }
     }
 }
@@ -104,13 +98,10 @@
             ConductorState => Single,
             Wasm => Single,
             DnaDef => Single,
-<<<<<<< HEAD
             AuthoredDhtOps => Single,
             IntegratedDhtOps => Single,
             IntegrationQueue => Single,
-=======
             ValidationReceipts => Multi,
->>>>>>> 4c92008d
         }
     }
 }
@@ -164,17 +155,14 @@
     pub static ref WASM: DbKey<SingleStore> = DbKey::new(DbName::Wasm);
     /// The key to access the DnaDef database
     pub static ref DNA_DEF: DbKey<SingleStore> = DbKey::new(DbName::DnaDef);
-<<<<<<< HEAD
     /// The key to access the AuthoredDhtOps database
     pub static ref AUTHORED_DHT_OPS: DbKey<SingleStore> = DbKey::new(DbName::AuthoredDhtOps);
     /// The key to access the IntegratedDhtOps database
     pub static ref INTEGRATED_DHT_OPS: DbKey<SingleStore> = DbKey::new(DbName::IntegratedDhtOps);
     /// The key to access the IntegrationQueue database
     pub static ref INTEGRATION_QUEUE: DbKey<SingleStore> = DbKey::new(DbName::IntegrationQueue);
-=======
     /// The key to access the ValidationReceipts database
     pub static ref VALIDATION_RECEIPTS: DbKey<MultiStore> = DbKey::new(DbName::ValidationReceipts);
->>>>>>> 4c92008d
 }
 
 lazy_static! {
@@ -226,13 +214,10 @@
             register_db(env, um, &*CACHE_CHAIN_HEADERS)?;
             register_db(env, um, &*CACHE_SYSTEM_META)?;
             register_db(env, um, &*CACHE_LINKS_META)?;
-<<<<<<< HEAD
             register_db(env, um, &*AUTHORED_DHT_OPS)?;
             register_db(env, um, &*INTEGRATED_DHT_OPS)?;
             register_db(env, um, &*INTEGRATION_QUEUE)?;
-=======
             register_db(env, um, &*VALIDATION_RECEIPTS)?;
->>>>>>> 4c92008d
         }
         EnvironmentKind::Conductor => {
             register_db(env, um, &*CONDUCTOR_STATE)?;
