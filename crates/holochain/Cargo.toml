[package]
name = "holochain_2020"
version = "0.0.1"
description = "Holochain, a framework for distributed applications"
license = "CAL-1.0"
homepage = "https://github.com/Holo-host/holochain-2020"
documentation = "https://github.com/Holo-host/holochain-2020"
authors = [ "Holochain Core Dev Team <devcore@holochain.org>" ]
edition = "2018"

[dependencies]
anyhow = "1.0.26"
async-trait = "0.1.24"
base64 = "0.10.1"
boolinator = "2.4.0"
cfg-if = "0.1"
chrono = "0.4.6"
crossbeam-channel = "0.4.0"
derive_more = "0.99.3"
directories = "2.0.2"
either = "1.5.0"
fallible-iterator = "0.2.0"
fixt = { version = "0.0.1", path = "../fixt" }
futures = "0.3.1"
hcid = "0.0.6"
holo_hash = { version = "0.0.1", path = "../holo_hash" }
holo_hash_core = { version = "0.0.1", path = "../holo_hash_core" }
holochain_common = "0.0.49-alpha1"
holochain_crypto = { version = "0.0.1", path = "../crypto" }
holochain_keystore = { version = "0.0.1", path = "../keystore" }
holochain_p2p = { version = "0.0.1", path = "../holochain_p2p" }
holochain_serialized_bytes = "=0.0.40"
holochain_state = { version = "0.0.1", path = "../state" }
holochain_types = { version = "0.0.1", path = "../types" }
holochain_wasm_test_utils = { version = "0.0.1", path = "../test_utils/wasm" }
holochain_wasmer_host = "=0.0.32"
holochain_websocket = { version = "0.0.1", path = "../websocket" }
holochain_zome_types = { version = "0.0.1", path = "../zome_types" }
human-panic = "1.0.3"
lazy_static = "1.4.0"
legacy = { path = "../legacy", package = "holochain_2020_legacy" }
mockall = "0.7.0"
must_future = "0.1.1"
nanoid = "0.3"
num_cpus = "1.8"
owning_ref = "0.4.1"
parking_lot = "0.10.0"
petgraph = "0.5.0"
predicates = "1.0.4"
rand = "0.7"
serde = { version = "1.0.104", features = [ "derive" ] }
serde_json = { version = "1.0.51", features = [ "preserve_order" ] }
shrinkwraprs = "0.3.0"
structopt = "0.3.11"
strum = "0.18.0"
tempdir = "0.3.7"
thiserror = "1.0.10"
tokio = { version = "0.2.11", features = [ "full" ] }
tokio_safe_block_on = "0.1.1"
toml = "0.5.6"
tracing = "=0.1.13"
tracing-futures = "0.2.3"
url = "1.7.2"
url2 = "0.0.5"
url_serde = "0.2.0"
uuid = { version = "0.7", features = [ "serde", "v4" ] }

[dev-dependencies]
anyhow = "1.0.26"
assert_cmd = "1.0.1"
maplit = "1.0.2"
matches = "0.1.8"
serial_test = "0.4.0"
test_wasm_common = { version = "0.0.1", path = "../test_utils/wasm_common" }
unwrap_to = "0.1.0"
<<<<<<< HEAD
criterion = "0.3"

[[bench]]
name = "bench"
harness = false
=======
pretty_assertions = "0.6.1"
>>>>>>> 6f45e2df

[lib]
name = "holochain_2020"
path = "src/lib.rs"

[[bin]]
name = "holochain-2020"
path = "src/bin/holochain/main.rs"<|MERGE_RESOLUTION|>--- conflicted
+++ resolved
@@ -73,15 +73,12 @@
 serial_test = "0.4.0"
 test_wasm_common = { version = "0.0.1", path = "../test_utils/wasm_common" }
 unwrap_to = "0.1.0"
-<<<<<<< HEAD
+pretty_assertions = "0.6.1"
 criterion = "0.3"
 
 [[bench]]
 name = "bench"
 harness = false
-=======
-pretty_assertions = "0.6.1"
->>>>>>> 6f45e2df
 
 [lib]
 name = "holochain_2020"
