use crate::conductor::api::CellConductorApiT;
use crate::conductor::handle::ConductorHandle;
use crate::core::ribosome::ZomeInvocation;
use crate::core::workflow::run_workflow;
use crate::core::workflow::InvokeZomeWorkflow;
use crate::core::workflow::InvokeZomeWorkspace;
use crate::core::workflow::ZomeInvocationResult;
use crate::{
    conductor::{
        api::{error::ConductorApiResult, CellConductorApi},
        cell::error::CellResult,
    },
<<<<<<< HEAD
    core::ribosome::wasm_ribosome::WasmRibosome,
=======
    core::{
        ribosome::WasmRibosome,
        state::source_chain::SourceChainBuf,
        workflow::{
            run_workflow, GenesisWorkflow, GenesisWorkspace, InvokeZomeWorkflow,
            InvokeZomeWorkspace, ZomeInvocationResult,
        },
    },
>>>>>>> 65f2ddc5
};
use error::CellError;
use holo_hash::*;
use holochain_keystore::KeystoreSender;
<<<<<<< HEAD
use holochain_state::env::EnvironmentKind;
use holochain_state::env::EnvironmentWrite;
use holochain_state::env::ReadManager;
use holochain_types::{autonomic::AutonomicProcess, cell::CellId, shims::*};
use std::hash::{Hash, Hasher};
use std::path::Path;
=======
use holochain_serialized_bytes::SerializedBytes;
use holochain_state::{
    env::{EnvironmentKind, EnvironmentWrite},
    prelude::*,
};
use holochain_types::{
    autonomic::AutonomicProcess, cell::CellId, dna::DnaFile, nucleus::ZomeInvocation, shims::*,
};
use std::{
    hash::{Hash, Hasher},
    path::Path,
};
>>>>>>> 65f2ddc5

pub mod error;

impl Hash for Cell {
    fn hash<H>(&self, state: &mut H)
    where
        H: Hasher,
    {
        self.id.hash(state);
    }
}

impl PartialEq for Cell {
    fn eq(&self, other: &Self) -> bool {
        self.id == other.id
    }
}

/// A Cell is a grouping of the resources necessary to run workflows
/// on behalf of an agent. It does not have a lifetime of its own aside
/// from the lifetimes of the resources which it holds references to.
/// Any work it does is through running a workflow, passing references to
/// the resources needed to complete that workflow.
///
/// The [Conductor] manages a collection of Cells, and will call functions
/// on the Cell when a Conductor API method is called (either a
/// [CellConductorApi] or an [AppInterfaceApi])
pub struct Cell<CA = CellConductorApi>
where
    CA: CellConductorApiT,
{
    id: CellId,
    conductor_api: CA,
    state_env: EnvironmentWrite,
}

impl Cell {
    pub async fn create<P: AsRef<Path>>(
        id: CellId,
        conductor_handle: ConductorHandle,
        env_path: P,
        keystore: KeystoreSender,
        membrane_proof: Option<SerializedBytes>,
    ) -> CellResult<Self> {
        let conductor_api = CellConductorApi::new(conductor_handle.clone(), id.clone());
        let state_env = EnvironmentWrite::new(
            env_path.as_ref(),
            EnvironmentKind::Cell(id.clone()),
            keystore,
        )?;
        let source_chain_len = {
            // check if genesis ran on source chain buf
            let env_ref = state_env.guard().await;
            let reader = env_ref.reader()?;
            let source_chain = SourceChainBuf::new(&reader, &env_ref)?;
            source_chain.len()
        };
        let cell = Self {
            id: id.clone(),
            conductor_api,
            state_env,
        };
        // TODO: TK-01747: Make this check more robust
        if source_chain_len == 0 {
            // run genesis
            let dna_file = conductor_handle
                .get_dna(id.dna_hash())
                .await
                .ok_or(CellError::DnaMissing)?;
            cell.genesis(dna_file, membrane_proof)
                .await
                .map_err(Box::new)?;
        }
        Ok(cell)
    }

    fn dna_hash(&self) -> &DnaHash {
        &self.id.dna_hash()
    }

    fn agent_pubkey(&self) -> &AgentPubKey {
        &self.id.agent_pubkey()
    }

    pub fn id(&self) -> &CellId {
        &self.id
    }

    /// Entry point for incoming messages from the network that need to be handled
    pub async fn handle_network_message(
        &self,
        _msg: Lib3hToClient,
    ) -> CellResult<Option<Lib3hToClientResponse>> {
        unimplemented!()
    }

    /// When the Conductor determines that it's time to execute some [AutonomicProcess],
    /// whether scheduled or through an [AutonomicCue], this function gets called
    pub async fn handle_autonomic_process(&self, process: AutonomicProcess) -> CellResult<()> {
        match process {
            AutonomicProcess::SlowHeal => unimplemented!(),
            AutonomicProcess::HealthCheck => unimplemented!(),
        }
    }

    /// Function called by the Conductor
    pub async fn invoke_zome(
        &self,
        invocation: ZomeInvocation,
    ) -> ConductorApiResult<ZomeInvocationResult> {
        let arc = self.state_env();
        let env = arc.guard().await;
        let reader = env.reader()?;
        let workflow = InvokeZomeWorkflow {
            ribosome: self.get_ribosome().await?,
            invocation,
        };
        let workspace = InvokeZomeWorkspace::new(&reader, &env)?;
        Ok(run_workflow(self.state_env(), workflow, workspace)
            .await
            .map_err(Box::new)?)
    }

    async fn genesis(
        &self,
        dna_file: DnaFile,
        membrane_proof: Option<SerializedBytes>,
    ) -> ConductorApiResult<()> {
        let arc = self.state_env();
        let env = arc.guard().await;
        let reader = env.reader()?;
        let workspace = GenesisWorkspace::new(&reader, &env)?;

        let workflow = GenesisWorkflow::new(
            self.conductor_api.clone(),
            dna_file,
            self.agent_pubkey().clone(),
            membrane_proof,
        );

        Ok(run_workflow(self.state_env(), workflow, workspace)
            .await
            .map_err(Box::new)?)
    }

    // TODO: reevaluate once Workflows are fully implemented (after B-01567)
    pub(crate) async fn get_ribosome(&self) -> CellResult<WasmRibosome> {
        match self.conductor_api.get_dna(self.dna_hash()).await {
            Some(dna) => Ok(WasmRibosome::new(dna)),
            None => Err(CellError::DnaMissing),
        }
    }

    // TODO: reevaluate once Workflows are fully implemented (after B-01567)
    pub(crate) fn state_env(&self) -> EnvironmentWrite {
        self.state_env.clone()
    }
}

////////////////////////////////////////////////////////////////////////////////////
// The following is a sketch from the skunkworx phase, and can probably be removed

// These are possibly composable traits that describe how to get a resource,
// so instead of explicitly building resources, we can downcast a Cell to exactly
// the right set of resource getter traits
trait NetSend {
    fn network_send(&self, msg: Lib3hClientProtocol) -> Result<(), NetError>;
}

#[allow(dead_code)]
/// TODO - this is a shim until we need a real NetError
enum NetError {}<|MERGE_RESOLUTION|>--- conflicted
+++ resolved
@@ -10,9 +10,7 @@
         api::{error::ConductorApiResult, CellConductorApi},
         cell::error::CellResult,
     },
-<<<<<<< HEAD
     core::ribosome::wasm_ribosome::WasmRibosome,
-=======
     core::{
         ribosome::WasmRibosome,
         state::source_chain::SourceChainBuf,
@@ -21,19 +19,16 @@
             InvokeZomeWorkspace, ZomeInvocationResult,
         },
     },
->>>>>>> 65f2ddc5
 };
 use error::CellError;
 use holo_hash::*;
 use holochain_keystore::KeystoreSender;
-<<<<<<< HEAD
 use holochain_state::env::EnvironmentKind;
 use holochain_state::env::EnvironmentWrite;
 use holochain_state::env::ReadManager;
 use holochain_types::{autonomic::AutonomicProcess, cell::CellId, shims::*};
 use std::hash::{Hash, Hasher};
 use std::path::Path;
-=======
 use holochain_serialized_bytes::SerializedBytes;
 use holochain_state::{
     env::{EnvironmentKind, EnvironmentWrite},
@@ -46,7 +41,6 @@
     hash::{Hash, Hasher},
     path::Path,
 };
->>>>>>> 65f2ddc5
 
 pub mod error;
 
