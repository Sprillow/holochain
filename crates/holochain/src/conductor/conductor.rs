--- conflicted
+++ resolved
@@ -1668,12 +1668,8 @@
                 tokio::sync::mpsc::channel(POST_COMMIT_CHANNEL_BOUND);
 
             let conductor = Conductor::new(
-<<<<<<< HEAD
-                dna_store,
-=======
-                self.config.clone(),
-                RwShare::new(self.dna_store),
->>>>>>> 5ff46252
+self.config.clone(),
+dna_store,
                 keystore,
                 holochain_p2p,
                 spaces,
