--- conflicted
+++ resolved
@@ -414,7 +414,6 @@
                     .map_err(holochain_p2p::HolochainP2pError::other);
                 respond.respond(Ok(async move { res }.boxed().into()));
             }
-<<<<<<< HEAD
             QueryAgentInfoSignedNearBasis {
                 kitsune_space,
                 basis_loc,
@@ -427,22 +426,6 @@
                     .map_err(holochain_p2p::HolochainP2pError::other);
                 respond.respond(Ok(async move { res }.boxed().into()));
             }
-            SignNetworkData {
-                respond,
-                to_agent,
-                data,
-                ..
-            } => {
-                let signature = to_agent.sign_raw(self.keystore(), &data).await?;
-                respond.respond(Ok(async move { Ok(signature) }.boxed().into()));
-            }
-            event => {
-                let cell_id = CellId::new(
-                    event.dna_hash().clone(),
-                    event.target_agent_as_ref().clone(),
-                );
-                let cell = self.cell_by_id(&cell_id).await?;
-=======
             PutMetricDatum {
                 respond,
                 agent,
@@ -461,14 +444,15 @@
                     query_metrics(env, query).map_err(holochain_p2p::HolochainP2pError::other);
                 respond.respond(Ok(async move { res }.boxed().into()));
             }
-            SignNetworkData { respond, data, .. } => {
-                let signature = cell_id
-                    .agent_pubkey()
-                    .sign_raw(self.keystore(), &data)
-                    .await?;
+            SignNetworkData {
+                respond,
+                to_agent,
+                data,
+                ..
+            } => {
+                let signature = to_agent.sign_raw(self.keystore(), &data).await?;
                 respond.respond(Ok(async move { Ok(signature) }.boxed().into()));
             }
-
             HolochainP2pEvent::CallRemote { .. }
             | Publish { .. }
             | GetValidationPackage { .. }
@@ -479,8 +463,11 @@
             | ValidationReceiptReceived { .. }
             | FetchOpHashesForConstraints { .. }
             | FetchOpHashData { .. } => {
-                let cell = self.cell_by_id(cell_id).await?;
->>>>>>> 222cd5e2
+                let cell_id = CellId::new(
+                    event.dna_hash().clone(),
+                    event.target_agent_as_ref().clone(),
+                );
+                let cell = self.cell_by_id(&cell_id).await?;
                 cell.handle_holochain_p2p_event(event).await?;
             }
         }
