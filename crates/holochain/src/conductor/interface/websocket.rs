--- conflicted
+++ resolved
@@ -253,7 +253,7 @@
     use holochain_websocket::WebsocketMessage;
     use matches::assert_matches;
     use mockall::predicate;
-    use std::convert::TryInto;
+    use std::{collections::HashMap, convert::TryInto};
     use tempdir::TempDir;
     use uuid::Uuid;
 
@@ -317,9 +317,6 @@
         let conductor_handle = Conductor::builder()
             .fake_state(state)
             .test(test_env, wasm_env)
-            .await
-            .unwrap()
-            .run()
             .await
             .unwrap();
         (tmps, conductor_handle)
@@ -477,14 +474,22 @@
     }
 
     #[tokio::test(threaded_scheduler)]
-<<<<<<< HEAD
     async fn activate_app() {
         observability::test_run().ok();
-        let uuid = Uuid::new_v4();
-        let dna = fake_dna_file(&uuid.to_string());
+        let dnas = [Uuid::new_v4(); 2]
+            .iter()
+            .map(|uuid| fake_dna_file(&uuid.to_string()))
+            .collect::<Vec<_>>();
+        let dna_map = dnas
+            .iter()
+            .cloned()
+            .map(|dna| (dna.dna_hash().clone(), dna))
+            .collect::<HashMap<_, _>>();
+        let dna_hashes = dna_map.keys().cloned().collect();
         let mut dna_store = MockDnaStore::new();
-        dna_store.expect_get().returning(move |_| Some(dna.clone()));
-        let dna_hashes = vec![fake_dna_hash("lasers"), fake_dna_hash("cool things")];
+        dna_store
+            .expect_get()
+            .returning(move |hash| dna_map.get(&hash).cloned());
         let (_tmpdir, admin_api) = setup_admin_cells(dna_store).await;
 
         let agent_key = fake_agent_pubkey_1();
@@ -496,7 +501,14 @@
         let respond = |bytes: SerializedBytes| {
             let response: AdminResponse = bytes.try_into().unwrap();
             assert_matches!(response, AdminResponse::AppsActivated);
-=======
+            async { Ok(()) }.boxed()
+        };
+        let respond = Box::new(respond);
+        let msg = WebsocketMessage::Request(msg, respond);
+        handle_incoming_message(msg, admin_api).await.unwrap();
+    }
+
+    #[tokio::test(threaded_scheduler)]
     async fn dump_state() {
         observability::test_run().ok();
         let uuid = Uuid::new_v4();
@@ -527,7 +539,6 @@
             let response: AdminResponse = bytes.try_into().unwrap();
             // TODO: check the state
             assert_matches!(response, AdminResponse::JsonState(s) if s == expected);
->>>>>>> f0b8feff
             async { Ok(()) }.boxed()
         };
         let respond = Box::new(respond);
