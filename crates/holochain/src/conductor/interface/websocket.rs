use super::error::{InterfaceError, InterfaceResult};
use crate::conductor::{
    conductor::StopReceiver,
    interface::*,
    manager::{ManagedTaskHandle, ManagedTaskResult},
};
use crate::core::signal::Signal;
use holochain_serialized_bytes::SerializedBytes;
use holochain_websocket::{
    websocket_bind, WebsocketConfig, WebsocketListener, WebsocketMessage, WebsocketReceiver,
    WebsocketSender,
};
use std::convert::TryFrom;

use std::sync::Arc;
use tokio::stream::StreamExt;
use tokio::sync::broadcast;
use tokio::task::JoinHandle;
use tracing::*;
use url2::url2;

// TODO: This is arbitrary, choose reasonable size.
/// Number of singals in buffer before applying
/// back pressure.
pub(crate) const SIGNAL_BUFFER_SIZE: usize = 1000;

/// Create an Admin Interface, which only receives AdminRequest messages
/// from the external client
pub async fn spawn_websocket_listener(port: u16) -> InterfaceResult<WebsocketListener> {
    trace!("Initializing Admin interface");
    let listener = websocket_bind(
        url2!("ws://127.0.0.1:{}", port),
        Arc::new(WebsocketConfig::default()),
    )
    .await?;
    trace!("LISTENING AT: {}", listener.local_addr());
    Ok(listener)
}

pub fn spawn_admin_interface_task<A: InterfaceApi>(
    mut listener: WebsocketListener,
    api: A,
    mut stop_rx: StopReceiver,
) -> InterfaceResult<ManagedTaskHandle> {
    Ok(tokio::task::spawn(async move {
        let mut listener_handles = Vec::new();
        let mut send_sockets = Vec::new();
        loop {
            tokio::select! {
                // break if we receive on the stop channel
                _ = stop_rx.recv() => { break; },

                // establish a new connection to a client
                maybe_con = listener.next() => if let Some(connection) = maybe_con {
                    match connection {
                        Ok((send_socket, recv_socket)) => {
                            send_sockets.push(send_socket);
                            listener_handles.push(tokio::task::spawn(recv_incoming_admin_msgs(
                                api.clone(),
                                recv_socket,
                            )));
                        }
                        Err(err) => {
                            warn!("Admin socket connection failed: {}", err);
                        }
                    }
                } else {
                    warn!(line = line!(), "Listener has returned none");
                    // This shouldn't actually ever happen, but if it did,
                    // we would just stop the listener task
                    break;
                }
            }
        }
        // TODO: TK-01261: drop listener, make sure all these tasks finish!
        drop(listener);

        // TODO: TK-01261: Make send_socket close tell the recv socket to close locally in the websocket code
        for mut send_socket in send_sockets {
            // TODO: TK-01261: change from u16 code to enum
            send_socket.close(1000, "Shutting down".into()).await?;
        }

        // These SHOULD end soon after we get here, or by the time we get here.
        for h in listener_handles {
            // Show if these are actually finishing
            match tokio::time::timeout(std::time::Duration::from_secs(1), h).await {
                Ok(r) => r?,
                Err(_) => warn!("Websocket listener failed to join child tasks"),
            }
        }
        ManagedTaskResult::Ok(())
    }))
}

/// Create an App Interface, which includes the ability to receive signals
/// from Cells via a broadcast channel
pub async fn spawn_app_interface_task<A: InterfaceApi>(
    port: u16,
    api: A,
    signal_broadcaster: broadcast::Sender<Signal>,
    mut stop_rx: StopReceiver,
) -> InterfaceResult<(u16, ManagedTaskHandle)> {
    trace!("Initializing App interface");
    let mut listener = websocket_bind(
        url2!("ws://127.0.0.1:{}", port),
        Arc::new(WebsocketConfig::default()),
    )
    .await?;
    trace!("LISTENING AT: {}", listener.local_addr());
    let port = listener
        .local_addr()
        .port()
        .ok_or(InterfaceError::PortError)?;
    let task = tokio::task::spawn(async move {
        let mut listener_handles = Vec::new();

        let mut handle_connection =
            |send_socket: WebsocketSender, recv_socket: WebsocketReceiver| {
                let signal_rx = signal_broadcaster.subscribe();
                listener_handles.push(tokio::task::spawn(recv_incoming_msgs_and_outgoing_signals(
                    api.clone(),
                    recv_socket,
                    signal_rx,
                    send_socket,
                )));
            };

        loop {
            tokio::select! {
                // break if we receive on the stop channel
                _ = stop_rx.recv() => { break; },

                // establish a new connection to a client
                maybe_con = listener.next() => if let Some(connection) = maybe_con {
                    match connection {
                        Ok((send_socket, recv_socket)) => {
                            handle_connection(send_socket, recv_socket);
                        }
                        Err(err) => {
                            warn!("Admin socket connection failed: {}", err);
                        }
                    }
                } else {
                    break;
                }
            }
        }

        handle_shutdown(listener_handles).await;
        ManagedTaskResult::Ok(())
    });
    Ok((port, task))
}

async fn handle_shutdown(listener_handles: Vec<JoinHandle<InterfaceResult<()>>>) {
    for h in listener_handles {
        // Show if these are actually finishing
        match tokio::time::timeout(std::time::Duration::from_secs(1), h).await {
            Ok(Ok(Ok(_))) => (),
            r @ _ => warn!(message = "Websocket listener failed to join child tasks", result = ?r),
        }
    }
}

/// Polls for messages coming in from the external client.
/// Used by Admin interface.
async fn recv_incoming_admin_msgs<A: InterfaceApi>(api: A, mut recv_socket: WebsocketReceiver) {
    while let Some(msg) = recv_socket.next().await {
        match handle_incoming_message(msg, api.clone()).await {
            Err(InterfaceError::Closed) => break,
            Err(e) => error!(error = &e as &dyn std::error::Error),
            Ok(()) => (),
        }
    }
}

/// Polls for messages coming in from the external client while simultaneously
/// polling for signals being broadcast from the Cells associated with this
/// App interface.
async fn recv_incoming_msgs_and_outgoing_signals<A: InterfaceApi>(
    api: A,
    mut recv_socket: WebsocketReceiver,
    mut signal_rx: broadcast::Receiver<Signal>,
    mut signal_tx: WebsocketSender,
) -> InterfaceResult<()> {
    trace!("CONNECTION: {}", recv_socket.remote_addr());

    loop {
        tokio::select! {
            // If we receive a Signal broadcasted from a Cell, push it out
            // across the interface
            signal = signal_rx.next() => {
                if let Some(signal) = signal {
                    let bytes = SerializedBytes::try_from(
                        signal.map_err(InterfaceError::SignalReceive)?,
                    )?;
                    signal_tx.signal(bytes).await?;
                } else {
                    debug!("Closing interface: signal stream empty");
                    break;
                }
            },

            // If we receive a message from outside, handle it
            msg = recv_socket.next() => {
                if let Some(msg) = msg {
                    handle_incoming_message(msg, api.clone()).await?
                } else {
                    debug!("Closing interface: message stream empty");
                    break;
                }
            },
        }
    }

    Ok(())
}

/// Handles messages on all interfaces
async fn handle_incoming_message<A>(ws_msg: WebsocketMessage, api: A) -> InterfaceResult<()>
where
    A: InterfaceApi,
{
    match ws_msg {
        WebsocketMessage::Request(bytes, respond) => {
            Ok(respond(api.handle_request(bytes.try_into()).await?.try_into()?).await?)
        }
        WebsocketMessage::Signal(msg) => {
            error!(msg = ?msg, "Got an unexpected Signal while handing incoming message");
            Ok(())
        }
        WebsocketMessage::Close(_) => Err(InterfaceError::Closed),
    }
}

#[cfg(test)]
mod test {
    use super::*;
    use crate::conductor::{
        api::{error::ExternalApiWireError, AdminRequest, AdminResponse, RealAdminInterfaceApi},
        conductor::ConductorBuilder,
        dna_store::{error::DnaStoreError, MockDnaStore},
        state::ConductorState,
        Conductor, ConductorHandle,
    };
    use crate::core::{
        ribosome::wasm_test::zome_invocation_from_names,
        state::source_chain::{SourceChain, SourceChainBuf},
    };
    use futures::future::FutureExt;
    use holochain_serialized_bytes::prelude::*;
    use holochain_state::{
        buffer::BufferedStore,
        env::{EnvironmentWrite, ReadManager, WriteManager},
        test_utils::{test_conductor_env, test_wasm_env, TestEnvironment},
    };
    use holochain_types::{
        cell::CellId,
        observability,
        test_utils::{fake_agent_pubkey_1, fake_dna_file, fake_dna_zomes, write_fake_dna_file},
    };
    use holochain_wasm_test_utils::TestWasm;
    use holochain_websocket::WebsocketMessage;
    use matches::assert_matches;
    use mockall::predicate;
    use std::{collections::HashMap, convert::TryInto};
    use tempdir::TempDir;
    use uuid::Uuid;

    #[derive(Debug, serde::Serialize, serde::Deserialize, SerializedBytes)]
    #[serde(rename = "snake-case", tag = "type", content = "data")]
    enum AdmonRequest {
        InstallsDna(String),
    }

    async fn fake_genesis(env: EnvironmentWrite) {
        let env_ref = env.guard().await;
        let reader = env_ref.reader().unwrap();

        let mut source_chain = SourceChain::new(&reader, &env).unwrap();
        crate::core::workflow::fake_genesis(&mut source_chain).await;

        // Flush the db
        env_ref
            .with_commit(|writer| source_chain.0.flush_to_txn(writer))
            .unwrap();
    }

<<<<<<< HEAD
    async fn setup_admin_cells(dna_store: MockDnaStore) -> (Arc<TempDir>, RealAdminInterfaceApi) {
=======
    async fn setup_admin_cells(dna_store: MockDnaStore) -> (Arc<TempDir>, ConductorHandle) {
>>>>>>> f94b181c
        let test_env = test_conductor_env();
        let TestEnvironment {
            env: wasm_env,
            tmpdir: _tmpdir,
        } = test_wasm_env();
        let tmpdir = test_env.tmpdir.clone();
        let conductor_handle = ConductorBuilder::with_mock_dna_store(dna_store)
            .test(test_env, wasm_env)
            .await
            .unwrap();
<<<<<<< HEAD
        (tmpdir, RealAdminInterfaceApi::new(conductor_handle))
    }

    async fn setup_admin() -> (Arc<TempDir>, RealAdminInterfaceApi) {
        let test_env = test_conductor_env();
        let TestEnvironment {
            env: wasm_env,
            tmpdir: _tmpdir,
        } = test_wasm_env();
        let tmpdir = test_env.tmpdir.clone();
        let conductor_handle = Conductor::builder().test(test_env, wasm_env).await.unwrap();
        (tmpdir, RealAdminInterfaceApi::new(conductor_handle))
    }

    async fn setup_admin_fake_cells(
        cells: &[CellId],
=======
        (tmpdir, conductor_handle)
    }

    async fn setup_admin() -> (Arc<TempDir>, RealAdminInterfaceApi) {
        let test_env = test_conductor_env();
        let TestEnvironment {
            env: wasm_env,
            tmpdir: _tmpdir,
        } = test_wasm_env();
        let tmpdir = test_env.tmpdir.clone();
        let conductor_handle = Conductor::builder().test(test_env, wasm_env).await.unwrap();
        (tmpdir, RealAdminInterfaceApi::new(conductor_handle))
    }

    async fn setup_admin_fake_cells(
        cell_ids: &[CellId],
>>>>>>> f94b181c
        dna_store: MockDnaStore,
    ) -> (Vec<Arc<TempDir>>, ConductorHandle) {
        let mut tmps = vec![];
        let test_env = test_conductor_env();
        let TestEnvironment {
            env: wasm_env,
            tmpdir,
        } = test_wasm_env();
        tmps.push(tmpdir);
        tmps.push(test_env.tmpdir.clone());
        let mut state = ConductorState::default();
        for cell in cell_ids {
            state.cell_ids_with_proofs.push((cell.clone(), None));
        }
        let conductor_handle = ConductorBuilder::with_mock_dna_store(dna_store)
            .fake_state(state)
            .test(test_env, wasm_env)
            .await
            .unwrap();
        (tmps, conductor_handle)
    }

    async fn setup_app(
        cell_id: CellId,
        dna_store: MockDnaStore,
    ) -> (Arc<TempDir>, RealAppInterfaceApi) {
        let test_env = test_conductor_env();
        let TestEnvironment {
            env: wasm_env,
            tmpdir: _tmpdir,
        } = test_wasm_env();
        let tmpdir = test_env.tmpdir.clone();
        let mut state = ConductorState::default();
        state.cell_ids_with_proofs.push((cell_id.clone(), None));

        let conductor_handle = ConductorBuilder::with_mock_dna_store(dna_store)
            .fake_state(state)
            .test(test_env, wasm_env)
            .await
            .unwrap();

        let cell_env = conductor_handle.get_cell_env(&cell_id).await.unwrap();
        fake_genesis(cell_env).await;

        (tmpdir, RealAppInterfaceApi::new(conductor_handle))
    }

    #[tokio::test(threaded_scheduler)]
    async fn serialization_failure() {
        let (_tmpdir, admin_api) = setup_admin().await;
        let msg = AdmonRequest::InstallsDna("".into());
        let msg = msg.try_into().unwrap();
        let respond = |bytes: SerializedBytes| {
            let response: AdminResponse = bytes.try_into().unwrap();
            assert_matches!(
                response,
                AdminResponse::Error(ExternalApiWireError::Deserialization(_))
            );
            async { Ok(()) }.boxed()
        };
        let respond = Box::new(respond);
        let msg = WebsocketMessage::Request(msg, respond);
        handle_incoming_message(msg, admin_api).await.unwrap();
    }

    #[tokio::test(threaded_scheduler)]
    async fn invalid_request() {
        observability::test_run().ok();
        let (_tmpdir, admin_api) = setup_admin().await;
        let msg = AdminRequest::InstallDna("some$\\//weird00=-+[] \\Path".into(), None);
        let msg = msg.try_into().unwrap();
        let respond = |bytes: SerializedBytes| {
            let response: AdminResponse = bytes.try_into().unwrap();
            assert_matches!(
                response,
                AdminResponse::Error(ExternalApiWireError::DnaReadError(_))
            );
            async { Ok(()) }.boxed()
        };
        let respond = Box::new(respond);
        let msg = WebsocketMessage::Request(msg, respond);
        handle_incoming_message(msg, admin_api).await.unwrap()
    }

    #[tokio::test(threaded_scheduler)]
    async fn cache_failure() {
        let test_env = test_conductor_env();
        let TestEnvironment {
            env: wasm_env,
            tmpdir: _tmpdir,
        } = test_wasm_env();
        let _tmpdir = test_env.tmpdir.clone();

        let uuid = Uuid::new_v4();
        let dna = fake_dna_file(&uuid.to_string());

        let (fake_dna_path, _tmpdir) = write_fake_dna_file(dna.clone()).await.unwrap();
        let mut dna_cache = MockDnaStore::new();
        dna_cache
            .expect_add()
            .with(predicate::eq(dna))
            .returning(|_| Err(DnaStoreError::WriteFail));

        let conductor_handle = ConductorBuilder::with_mock_dna_store(dna_cache)
            .test(test_env, wasm_env)
            .await
            .unwrap();
        let admin_api = RealAdminInterfaceApi::new(conductor_handle);
        let msg = AdminRequest::InstallDna(fake_dna_path, None);
        let msg = msg.try_into().unwrap();
        let respond = |bytes: SerializedBytes| {
            let response: AdminResponse = bytes.try_into().unwrap();
            assert_matches!(
                response,
                AdminResponse::Error(ExternalApiWireError::InternalError(_))
            );
            async { Ok(()) }.boxed()
        };
        let respond = Box::new(respond);
        let msg = WebsocketMessage::Request(msg, respond);
        handle_incoming_message(msg, admin_api).await.unwrap()
    }

    #[ignore]
    #[tokio::test(threaded_scheduler)]
    async fn deserialization_failure() {
        // TODO: B-01440: this can't be done easily yet
        // because we can't serialize something that
        // doesn't deserialize
    }

    #[tokio::test(threaded_scheduler)]
    async fn call_zome_function() {
        observability::test_run().ok();
        #[derive(Debug, serde::Serialize, serde::Deserialize, SerializedBytes)]
        struct Payload {
            a: u32,
        }
        let uuid = Uuid::new_v4();
        let dna = fake_dna_zomes(
            &uuid.to_string(),
            vec![("zomey".into(), TestWasm::Foo.into())],
        );
        let payload = Payload { a: 1 };
        let dna_hash = dna.dna_hash().clone();
        let cell_id = CellId::from((dna_hash.clone(), fake_agent_pubkey_1()));

        let mut dna_store = MockDnaStore::new();

        dna_store
            .expect_get()
            .with(predicate::eq(dna_hash))
            .returning(move |_| Some(dna.clone()));

        let (_tmpdir, app_api) = setup_app(cell_id.clone(), dna_store).await;
        let mut request = Box::new(zome_invocation_from_names(
            "zomey",
            "foo",
            payload.try_into().unwrap(),
        ));
        request.cell_id = cell_id;
        let msg = AppRequest::ZomeInvocationRequest { request };
        let msg = msg.try_into().unwrap();
        let respond = |bytes: SerializedBytes| {
            let response: AppResponse = bytes.try_into().unwrap();
            assert_matches!(response, AppResponse::ZomeInvocationResponse{ .. });
            async { Ok(()) }.boxed()
        };
        let respond = Box::new(respond);
        let msg = WebsocketMessage::Request(msg, respond);
        handle_incoming_message(msg, app_api).await.unwrap();
    }

    #[tokio::test(threaded_scheduler)]
    async fn activate_app() {
        observability::test_run().ok();
        let dnas = [Uuid::new_v4(); 2]
            .iter()
            .map(|uuid| fake_dna_file(&uuid.to_string()))
            .collect::<Vec<_>>();
        let dna_map = dnas
            .iter()
            .cloned()
            .map(|dna| (dna.dna_hash().clone(), dna))
            .collect::<HashMap<_, _>>();
        let dna_hashes = dna_map
            .keys()
            .cloned()
            .map(|hash| (hash, None))
            .collect::<Vec<_>>();
        let mut dna_store = MockDnaStore::new();
        dna_store
            .expect_get()
            .returning(move |hash| dna_map.get(&hash).cloned());
        let (_tmpdir, handle) = setup_admin_cells(dna_store).await;

        let agent_key = fake_agent_pubkey_1();
        let msg = AdminRequest::ActivateApp {
            hashes_with_proofs: dna_hashes.clone(),
            agent_key: agent_key.clone(),
        };
        let msg = msg.try_into().unwrap();
        let respond = |bytes: SerializedBytes| {
            let response: AdminResponse = bytes.try_into().unwrap();
            assert_matches!(response, AdminResponse::AppsActivated);
            async { Ok(()) }.boxed()
        };
        let respond = Box::new(respond);
        let msg = WebsocketMessage::Request(msg, respond);
        handle_incoming_message(msg, RealAdminInterfaceApi::new(handle.clone()))
            .await
            .unwrap();
        let cells = handle
            .get_state_from_handle()
            .await
            .unwrap()
            .cell_ids_with_proofs;
        let expected = dna_hashes
            .into_iter()
            .map(|(hash, proof)| (CellId::from((hash, agent_key.clone())), proof))
            .collect::<Vec<_>>();
        assert_eq!(expected, cells);
    }

    #[tokio::test(threaded_scheduler)]
    async fn attach_app_interface() {
        observability::test_run().ok();
        let (_tmpdir, admin_api) = setup_admin().await;
        let msg = AdminRequest::AttachAppInterface { port: None };
        let msg = msg.try_into().unwrap();
        let respond = |bytes: SerializedBytes| {
            let response: AdminResponse = bytes.try_into().unwrap();
            assert_matches!(response, AdminResponse::AppInterfaceAttached{ .. });
            async { Ok(()) }.boxed()
        };
        let respond = Box::new(respond);
        let msg = WebsocketMessage::Request(msg, respond);
        handle_incoming_message(msg, admin_api).await.unwrap();
    }

<<<<<<< HEAD
    #[tokio::test(threaded_scheduler)]
    async fn activate_app() {
        observability::test_run().ok();
        let dnas = [Uuid::new_v4(); 2]
            .iter()
            .map(|uuid| fake_dna_file(&uuid.to_string()))
            .collect::<Vec<_>>();
        let dna_map = dnas
            .iter()
            .cloned()
            .map(|dna| (dna.dna_hash().clone(), dna))
            .collect::<HashMap<_, _>>();
        let dna_hashes = dna_map.keys().cloned().collect();
        let mut dna_store = MockDnaStore::new();
        dna_store
            .expect_get()
            .returning(move |hash| dna_map.get(&hash).cloned());
        let (_tmpdir, admin_api) = setup_admin_cells(dna_store).await;

        let agent_key = fake_agent_pubkey_1();
        let msg = AdminRequest::ActivateApp {
            dna_hashes,
            agent_key,
        };
        let msg = msg.try_into().unwrap();
        let respond = |bytes: SerializedBytes| {
            let response: AdminResponse = bytes.try_into().unwrap();
            assert_matches!(response, AdminResponse::AppsActivated);
            async { Ok(()) }.boxed()
        };
        let respond = Box::new(respond);
        let msg = WebsocketMessage::Request(msg, respond);
        handle_incoming_message(msg, admin_api).await.unwrap();
    }

=======
>>>>>>> f94b181c
    #[tokio::test(threaded_scheduler)]
    async fn dump_state() {
        observability::test_run().ok();
        let uuid = Uuid::new_v4();
        let dna = fake_dna_zomes(
            &uuid.to_string(),
            vec![("zomey".into(), TestWasm::Foo.into())],
        );
        let cell_id = CellId::from((dna.dna_hash().clone(), fake_agent_pubkey_1()));

        let mut dna_store = MockDnaStore::new();
        dna_store.expect_get().returning(move |_| Some(dna.clone()));

        let (_tmpdir, conductor_handle) =
            setup_admin_fake_cells(&[cell_id.clone()], dna_store).await;

        // Set some state
        let cell_env = conductor_handle.get_cell_env(&cell_id).await.unwrap();

        // Get state
        let expected = {
            let env = cell_env.guard().await;
            let reader = env.reader().unwrap();
            let source_chain = SourceChainBuf::new(&reader, &env).unwrap();
            source_chain.dump_as_json().unwrap()
        };

        let admin_api = RealAdminInterfaceApi::new(conductor_handle);
        let msg = AdminRequest::DumpState(cell_id);
        let msg = msg.try_into().unwrap();
        let respond = move |bytes: SerializedBytes| {
            let response: AdminResponse = bytes.try_into().unwrap();
            assert_matches!(response, AdminResponse::JsonState(s) if s == expected);
            async { Ok(()) }.boxed()
        };
        let respond = Box::new(respond);
        let msg = WebsocketMessage::Request(msg, respond);
        handle_incoming_message(msg, admin_api).await.unwrap();
    }
}<|MERGE_RESOLUTION|>--- conflicted
+++ resolved
@@ -287,11 +287,7 @@
             .unwrap();
     }
 
-<<<<<<< HEAD
-    async fn setup_admin_cells(dna_store: MockDnaStore) -> (Arc<TempDir>, RealAdminInterfaceApi) {
-=======
     async fn setup_admin_cells(dna_store: MockDnaStore) -> (Arc<TempDir>, ConductorHandle) {
->>>>>>> f94b181c
         let test_env = test_conductor_env();
         let TestEnvironment {
             env: wasm_env,
@@ -302,8 +298,7 @@
             .test(test_env, wasm_env)
             .await
             .unwrap();
-<<<<<<< HEAD
-        (tmpdir, RealAdminInterfaceApi::new(conductor_handle))
+        (tmpdir, conductor_handle)
     }
 
     async fn setup_admin() -> (Arc<TempDir>, RealAdminInterfaceApi) {
@@ -318,25 +313,7 @@
     }
 
     async fn setup_admin_fake_cells(
-        cells: &[CellId],
-=======
-        (tmpdir, conductor_handle)
-    }
-
-    async fn setup_admin() -> (Arc<TempDir>, RealAdminInterfaceApi) {
-        let test_env = test_conductor_env();
-        let TestEnvironment {
-            env: wasm_env,
-            tmpdir: _tmpdir,
-        } = test_wasm_env();
-        let tmpdir = test_env.tmpdir.clone();
-        let conductor_handle = Conductor::builder().test(test_env, wasm_env).await.unwrap();
-        (tmpdir, RealAdminInterfaceApi::new(conductor_handle))
-    }
-
-    async fn setup_admin_fake_cells(
         cell_ids: &[CellId],
->>>>>>> f94b181c
         dna_store: MockDnaStore,
     ) -> (Vec<Arc<TempDir>>, ConductorHandle) {
         let mut tmps = vec![];
@@ -577,44 +554,6 @@
         handle_incoming_message(msg, admin_api).await.unwrap();
     }
 
-<<<<<<< HEAD
-    #[tokio::test(threaded_scheduler)]
-    async fn activate_app() {
-        observability::test_run().ok();
-        let dnas = [Uuid::new_v4(); 2]
-            .iter()
-            .map(|uuid| fake_dna_file(&uuid.to_string()))
-            .collect::<Vec<_>>();
-        let dna_map = dnas
-            .iter()
-            .cloned()
-            .map(|dna| (dna.dna_hash().clone(), dna))
-            .collect::<HashMap<_, _>>();
-        let dna_hashes = dna_map.keys().cloned().collect();
-        let mut dna_store = MockDnaStore::new();
-        dna_store
-            .expect_get()
-            .returning(move |hash| dna_map.get(&hash).cloned());
-        let (_tmpdir, admin_api) = setup_admin_cells(dna_store).await;
-
-        let agent_key = fake_agent_pubkey_1();
-        let msg = AdminRequest::ActivateApp {
-            dna_hashes,
-            agent_key,
-        };
-        let msg = msg.try_into().unwrap();
-        let respond = |bytes: SerializedBytes| {
-            let response: AdminResponse = bytes.try_into().unwrap();
-            assert_matches!(response, AdminResponse::AppsActivated);
-            async { Ok(()) }.boxed()
-        };
-        let respond = Box::new(respond);
-        let msg = WebsocketMessage::Request(msg, respond);
-        handle_incoming_message(msg, admin_api).await.unwrap();
-    }
-
-=======
->>>>>>> f94b181c
     #[tokio::test(threaded_scheduler)]
     async fn dump_state() {
         observability::test_run().ok();
