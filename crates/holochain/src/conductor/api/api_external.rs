--- conflicted
+++ resolved
@@ -155,18 +155,16 @@
                     .await?;
                 Ok(AdminResponse::ListAgentPubKeys(pub_key_list))
             }
-<<<<<<< HEAD
             AttachAppInterface => {
                 let port = self
                     .conductor_handle
                     .add_app_interface_via_handle(self.conductor_handle.clone())
                     .await?;
                 Ok(AdminResponse::AppInterfaceAttached { port })
-=======
+            }
             AdminRequest::DumpState(cell_id) => {
                 let state = self.conductor_handle.dump_cell_state(&cell_id).await?;
                 Ok(AdminResponse::JsonState(state))
->>>>>>> f0b8feff
             }
         }
     }
@@ -328,13 +326,10 @@
     GenerateAgentPubKey,
     /// List all AgentPubKeys in Keystore
     ListAgentPubKeys,
-<<<<<<< HEAD
     /// Attach a [AppInterfaceApi]
     AttachAppInterface,
-=======
     /// Dump the state of a cell
     DumpState(CellId),
->>>>>>> f0b8feff
 }
 
 #[allow(missing_docs)]
