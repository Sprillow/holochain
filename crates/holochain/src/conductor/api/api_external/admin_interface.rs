--- conflicted
+++ resolved
@@ -423,11 +423,12 @@
         // attempt install with a hash before the DNA has been registered
         let dna_hash = dna.dna_hash();
         let hash_payload = InstallAppDnaPayload::hash_only(dna_hash.clone(), "".to_string());
-        let hash_install_payload = InstallAppPayload {
+        let hash_install_payload: InstallAppPayload = InstallAppPayloadNormalized {
             dnas: vec![hash_payload],
             installed_app_id: "test-by-hash".to_string(),
             agent_key: agent_key1,
-        };
+        }
+        .into();
         let install_response = admin_api
             .handle_admin_request(AdminRequest::InstallApp(Box::new(
                 hash_install_payload.clone(),
@@ -446,20 +447,12 @@
             installed_app_id: "test-by-path".to_string(),
             cell_data: vec![InstalledCell::new(cell_id2.clone(), "".to_string())],
         };
-<<<<<<< HEAD
-        let payload = InstallAppPayloadNormalized {
-            dnas: vec![dna_payload],
+        let path_install_payload: InstallAppPayload = InstallAppPayloadNormalized {
+            dnas: vec![path_payload],
             installed_app_id: "test".to_string(),
-            agent_key,
+            agent_key: agent_key2,
         }
         .into();
-=======
-        let path_install_payload = InstallAppPayload {
-            dnas: vec![path_payload],
-            installed_app_id: "test-by-path".to_string(),
-            agent_key: agent_key2,
-        };
->>>>>>> abe4fd04
 
         let install_response = admin_api
             .handle_admin_request(AdminRequest::InstallApp(Box::new(path_install_payload)))
