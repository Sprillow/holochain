--- conflicted
+++ resolved
@@ -12,12 +12,4 @@
 pub mod state;
 
 pub use cell::Cell;
-<<<<<<< HEAD
-pub use conductor::{Conductor, ConductorHandle};
-=======
-pub use conductor::{Conductor, ConductorHandle, RealConductor};
-
-//FIXME should this be here?
-// #[cfg(test)]
-// mod test_fixtures;
->>>>>>> 75864c46
+pub use conductor::{Conductor, ConductorHandle, RealConductor};