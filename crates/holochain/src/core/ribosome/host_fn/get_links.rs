use crate::core::ribosome::CallContext;
use crate::core::ribosome::HostFnAccess;
use crate::core::ribosome::RibosomeError;
use crate::core::ribosome::RibosomeT;
use futures::StreamExt;
use holochain_cascade::Cascade;
use holochain_p2p::actor::GetLinksOptions;
use holochain_types::prelude::*;
use holochain_wasmer_host::prelude::WasmError;
use std::sync::Arc;

#[allow(clippy::extra_unused_lifetimes)]
#[tracing::instrument(skip(ribosome, call_context), fields(?call_context.zome, function = ?call_context.function_name))]
pub fn get_links<'a>(
    ribosome: Arc<impl RibosomeT>,
    call_context: Arc<CallContext>,
    inputs: Vec<GetLinksInput>,
) -> Result<Vec<Vec<Link>>, WasmError> {
    let num_requests = inputs.len();
    tracing::debug!("Starting with {} requests.", num_requests);
    match HostFnAccess::from(&call_context.host_context()) {
        HostFnAccess {
            read_workspace: Permission::Allow,
            ..
        } => {
            let results: Vec<Result<Vec<Link>, _>> = tokio_helper::block_forever_on(async move {
                futures::stream::iter(inputs.into_iter().map(|input| async {
                    let GetLinksInput {
                        base_address,
                        tag_prefix,
                    } = input;
                    let zome_id = ribosome
                        .zome_to_id(&call_context.zome)
                        .expect("Failed to get ID for current zome.");
                    let key = WireLinkKey {
                        base: base_address,
                        zome_id,
                        tag: tag_prefix,
                    };
                    Cascade::from_workspace_network(
                        &call_context.host_context.workspace(),
                        call_context.host_context.network().to_owned(),
                    )
                    .dht_get_links(key, GetLinksOptions::default())
                    .await
                }))
                // Limit concurrent calls to 10 as each call
                // can spawn multiple connections.
                .buffered(10)
                .collect()
                .await
            });
            let results: Result<Vec<_>, _> = results
                .into_iter()
                .map(|result| match result {
                    Ok(links_vec) => Ok(links_vec),
                    Err(cascade_error) => Err(WasmError::Host(cascade_error.to_string())),
                })
                .collect();
            let results = results?;
            tracing::debug!(
                "Ending with {} out of {} results, {} total links and {} total responses.",
                results.iter().filter(|r| !r.is_empty()).count(),
                num_requests,
                results.iter().map(|r| r.len()).sum::<usize>(),
                results.len(),
            );
            Ok(results)
        }
        _ => Err(WasmError::Host(
            RibosomeError::HostFnPermissions(
                call_context.zome.zome_name().clone(),
                call_context.function_name().clone(),
                "get_links".into(),
            )
            .to_string(),
        )),
    }
}

#[cfg(test)]
#[cfg(feature = "slow_tests")]
pub mod slow_tests {
    use crate::core::ribosome::wasm_test::RibosomeTestFixture;
    use crate::test_utils::wait_for_integration_1m;
    use crate::test_utils::WaitOps;
    use hdk::prelude::*;
    use holochain_test_wasm_common::*;
    use holochain_wasm_test_utils::TestWasm;

    #[tokio::test(flavor = "multi_thread")]
    async fn ribosome_entry_hash_path_children() {
        observability::test_run().ok();
        let RibosomeTestFixture {
            conductor, alice, ..
        } = RibosomeTestFixture::new(TestWasm::HashPath).await;

        // ensure foo.bar twice to ensure idempotency
        for _ in 0..2 {
            let _: () = conductor
                .call(&alice, "ensure", "foo.bar".to_string())
                .await;
        }

        // ensure foo.baz
        let _: () = conductor
            .call(&alice, "ensure", "foo.baz".to_string())
            .await;

        let exists_output: bool = conductor.call(&alice, "exists", "foo".to_string()).await;

        assert!(exists_output);

        let foo_bar: holo_hash::AnyLinkableHash = conductor
            .call(&alice, "path_entry_hash", "foo.bar".to_string())
            .await;

        let foo_baz: holo_hash::AnyLinkableHash = conductor
            .call(&alice, "path_entry_hash", "foo.baz".to_string())
            .await;

        let links: Vec<holochain_zome_types::link::Link> =
            conductor.call(&alice, "children", "foo".to_string()).await;

        assert_eq!(2, links.len());
        assert_eq!(links[0].target, foo_bar);
        assert_eq!(links[1].target, foo_baz);
    }

    #[tokio::test(flavor = "multi_thread")]
    async fn hash_path_anchor_list_anchors() {
        observability::test_run().ok();
        let RibosomeTestFixture {
            conductor, alice, ..
        } = RibosomeTestFixture::new(TestWasm::Anchor).await;

        // anchor foo bar
        let anchor_address_one: EntryHash = conductor
            .call(
                &alice,
                "anchor",
                AnchorInput("foo".to_string(), "bar".to_string()),
            )
            .await;

        assert_eq!(
            anchor_address_one.get_raw_32().to_vec(),
            vec![
                174, 222, 191, 173, 245, 226, 135, 240, 9, 44, 238, 112, 158, 41, 73, 28, 175, 94,
                206, 82, 82, 109, 9, 156, 73, 22, 188, 213, 148, 21, 234, 45
            ],
        );

        // anchor foo baz
        let anchor_address_two: EntryHash = conductor
            .call(
                &alice,
                "anchor",
                AnchorInput("foo".to_string(), "baz".to_string()),
            )
            .await;

        assert_eq!(
            anchor_address_two.get_raw_32().to_vec(),
            vec![
                21, 114, 154, 43, 189, 82, 166, 104, 159, 55, 86, 94, 68, 245, 79, 49, 187, 175,
                236, 67, 38, 216, 232, 239, 18, 83, 98, 200, 136, 198, 232, 117
            ],
        );

        let list_anchor_type_addresses_output: EntryHashes = conductor
            .call(&alice, "list_anchor_type_addresses", ())
            .await;

        // should be 1 anchor type, "foo"
        assert_eq!(list_anchor_type_addresses_output.0.len(), 1,);
        assert_eq!(
            (list_anchor_type_addresses_output.0)[0]
                .get_raw_32()
                .to_vec(),
            vec![
                5, 114, 66, 208, 85, 124, 76, 245, 245, 255, 31, 76, 173, 73, 168, 139, 56, 20, 93,
                162, 167, 43, 203, 164, 172, 158, 29, 43, 74, 254, 81, 241
            ],
        );

        let list_anchor_addresses_output: EntryHashes = conductor
            .call(&alice, "list_anchor_addresses", "foo".to_string())
            .await;

        // should be 2 anchors under "foo" sorted by hash
        assert_eq!(list_anchor_addresses_output.0.len(), 2,);
        assert_eq!(
            (list_anchor_addresses_output.0)[0].get_raw_32().to_vec(),
            anchor_address_one.get_raw_32().to_vec(),
        );
        assert_eq!(
            (list_anchor_addresses_output.0)[1].get_raw_32().to_vec(),
            anchor_address_two.get_raw_32().to_vec(),
        );

        let list_anchor_tags_output: Vec<String> = conductor
            .call(&alice, "list_anchor_tags", "foo".to_string())
            .await;

        assert_eq!(
            vec!["bar".to_string(), "baz".to_string()],
            list_anchor_tags_output,
        );
    }

    #[tokio::test(flavor = "multi_thread")]
    async fn baseless_get_links() {
        observability::test_run().ok();
        let RibosomeTestFixture {
            conductor, alice, ..
        } = RibosomeTestFixture::new(TestWasm::Link).await;

        let header_hash: HeaderHash = conductor.call(&alice, "create_baseless_link", ()).await;
        let links: Vec<Link> = conductor.call(&alice, "get_baseless_links", ()).await;

<<<<<<< HEAD
        assert_eq!(
            links[0].create_link_hash,
            header_hash
        );
        assert_eq!(
            links[0].target,
            EntryHash::from_raw_32([2_u8; 32].to_vec()).into(),
        );
    }

    #[tokio::test(flavor = "multi_thread")]
    async fn external_get_links() {
        observability::test_run().ok();
        let RibosomeTestFixture {
            conductor, alice, ..
        } = RibosomeTestFixture::new(TestWasm::Link).await;

        let header_hash: HeaderHash = conductor.call(&alice, "create_external_base_link", ()).await;
        let links: Vec<Link> = conductor.call(&alice, "get_external_links", ()).await;

        assert_eq!(
            links[0].create_link_hash,
            header_hash
        );
=======
        assert_eq!(links[0].create_link_hash, header_hash);
        assert_eq!(links[0].target, EntryHash::from_raw_32([2_u8; 32].to_vec()),);
>>>>>>> ea93683f
    }

    #[tokio::test(flavor = "multi_thread")]
    async fn multi_get_links() {
        observability::test_run().ok();
        let RibosomeTestFixture {
            conductor, alice, ..
        } = RibosomeTestFixture::new(TestWasm::Link).await;

        let _: HeaderHash = conductor.call(&alice, "create_link", ()).await;
        let _: HeaderHash = conductor.call(&alice, "create_back_link", ()).await;
        let forward_links: Vec<Link> = conductor.call(&alice, "get_links", ()).await;
        let back_links: Vec<Link> = conductor.call(&alice, "get_back_links", ()).await;
        let links_bidi: Vec<Vec<Link>> = conductor.call(&alice, "get_links_bidi", ()).await;

        assert_eq!(links_bidi, vec![forward_links, back_links],);

        let forward_link_details: LinkDetails =
            conductor.call(&alice, "get_link_details", ()).await;
        let back_link_details: LinkDetails =
            conductor.call(&alice, "get_back_link_details", ()).await;
        let link_details_bidi: Vec<LinkDetails> =
            conductor.call(&alice, "get_link_details_bidi", ()).await;

        assert_eq!(
            link_details_bidi,
            vec![forward_link_details, back_link_details],
        );
    }

    #[tokio::test(flavor = "multi_thread")]
    async fn dup_path_test() {
        observability::test_run().ok();
        let RibosomeTestFixture {
            conductor,
            alice,
            alice_host_fn_caller,
            ..
        } = RibosomeTestFixture::new(TestWasm::Link).await;

        for _ in 0..2 {
            let _result: () = conductor.call(&alice, "commit_existing_path", ()).await;
        }

        let mut expected_count = WaitOps::start() + WaitOps::path(1);
        // Plus one length path for the commit existing.
        expected_count += WaitOps::ENTRY + WaitOps::LINK;

        wait_for_integration_1m(&alice_host_fn_caller.dht_db, expected_count).await;

        let links: Vec<hdk::prelude::Link> = conductor.call(&alice, "get_long_path", ()).await;
        assert_eq!(links.len(), 1);
    }
}<|MERGE_RESOLUTION|>--- conflicted
+++ resolved
@@ -219,7 +219,6 @@
         let header_hash: HeaderHash = conductor.call(&alice, "create_baseless_link", ()).await;
         let links: Vec<Link> = conductor.call(&alice, "get_baseless_links", ()).await;
 
-<<<<<<< HEAD
         assert_eq!(
             links[0].create_link_hash,
             header_hash
@@ -244,10 +243,6 @@
             links[0].create_link_hash,
             header_hash
         );
-=======
-        assert_eq!(links[0].create_link_hash, header_hash);
-        assert_eq!(links[0].target, EntryHash::from_raw_32([2_u8; 32].to_vec()),);
->>>>>>> ea93683f
     }
 
     #[tokio::test(flavor = "multi_thread")]
