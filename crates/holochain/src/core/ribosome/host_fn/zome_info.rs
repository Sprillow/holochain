use crate::core::ribosome::CallContext;
use crate::core::ribosome::RibosomeT;
use holochain_types::prelude::*;
use holochain_wasmer_host::prelude::WasmError;
use std::sync::Arc;
use crate::core::ribosome::HostFnAccess;
use crate::core::ribosome::EntryDefsHostAccess;
use crate::core::ribosome::EntryDefsInvocation;
use crate::core::ribosome::EntryDefsResult;

pub fn zome_info(
    ribosome: Arc<impl RibosomeT>,
    call_context: Arc<CallContext>,
    _input: (),
) -> Result<ZomeInfo, WasmError> {
    match HostFnAccess::from(&call_context.host_context()) {
        HostFnAccess{ bindings_deterministic: Permission::Allow, .. } => {
            Ok(ZomeInfo {
                name: call_context.zome.zome_name().clone(),
                id: ribosome
                    .zome_to_id(&call_context.zome)
                    .expect("Failed to get ID for current zome"),
<<<<<<< HEAD
                entry_defs: {
                    match ribosome.run_entry_defs(EntryDefsHostAccess, EntryDefsInvocation).map_err(|e| WasmError::Host(e.to_string()))? {
                        EntryDefsResult::Err(zome, error_string) => return Err(WasmError::Host(format!("{}: {}", zome, error_string))),
                        EntryDefsResult::Defs(defs) => {
                            match defs.get(call_context.zome.zome_name()) {
                                Some(entry_defs) => entry_defs.clone(),
                                None => Vec::new().into(),
                            }
                        },
                    }
                },
=======
>>>>>>> 09f8ff41
                // @TODO
                // public_token: "".into(),
            })
        },
        _ => unreachable!(),
    }
}

#[cfg(test)]
#[cfg(feature = "slow_tests")]
pub mod test {
    use crate::fixt::ZomeCallHostAccessFixturator;
    use ::fixt::prelude::*;
    use holochain_wasm_test_utils::TestWasm;
    use holochain_zome_types::prelude::*;

    #[tokio::test(flavor = "multi_thread")]
    async fn invoke_import_zome_info_test() {
        let host_access = fixt!(ZomeCallHostAccess, Predictable);
        let zome_info: ZomeInfo =
            crate::call_test_ribosome!(host_access, TestWasm::ZomeInfo, "zome_info", ()).unwrap();
        assert_eq!(zome_info.name, "zome_info".into());
<<<<<<< HEAD
    }

    #[tokio::test(flavor = "multi_thread")]
    async fn zome_info_entry_defs() {
        let host_access = fixt!(ZomeCallHostAccess, Predictable);
        let zome_info: ZomeInfo = crate::call_test_ribosome!(host_access, TestWasm::EntryDefs, "zome_info", ()).unwrap();
        assert_eq!(
            zome_info.entry_defs,
            vec![
                EntryDef {
                    id: "post".into(),
                    visibility: Default::default(),
                    crdt_type: Default::default(),
                    required_validations: Default::default(),
                    required_validation_type: Default::default(),
                },
                EntryDef {
                    id: "comment".into(),
                    visibility: EntryVisibility::Private,
                    crdt_type: Default::default(),
                    required_validations: Default::default(),
                    required_validation_type: Default::default(),
                }
            ].into(),
        );
=======
>>>>>>> 09f8ff41
    }
}<|MERGE_RESOLUTION|>--- conflicted
+++ resolved
@@ -20,7 +20,6 @@
                 id: ribosome
                     .zome_to_id(&call_context.zome)
                     .expect("Failed to get ID for current zome"),
-<<<<<<< HEAD
                 entry_defs: {
                     match ribosome.run_entry_defs(EntryDefsHostAccess, EntryDefsInvocation).map_err(|e| WasmError::Host(e.to_string()))? {
                         EntryDefsResult::Err(zome, error_string) => return Err(WasmError::Host(format!("{}: {}", zome, error_string))),
@@ -32,10 +31,6 @@
                         },
                     }
                 },
-=======
->>>>>>> 09f8ff41
-                // @TODO
-                // public_token: "".into(),
             })
         },
         _ => unreachable!(),
@@ -56,7 +51,6 @@
         let zome_info: ZomeInfo =
             crate::call_test_ribosome!(host_access, TestWasm::ZomeInfo, "zome_info", ()).unwrap();
         assert_eq!(zome_info.name, "zome_info".into());
-<<<<<<< HEAD
     }
 
     #[tokio::test(flavor = "multi_thread")]
@@ -82,7 +76,5 @@
                 }
             ].into(),
         );
-=======
->>>>>>> 09f8ff41
     }
 }