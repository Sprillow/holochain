--- conflicted
+++ resolved
@@ -11,20 +11,13 @@
     call_context: Arc<CallContext>,
     input: Sign,
 ) -> Result<Signature, WasmError> {
-<<<<<<< HEAD
-    tokio_helper::block_forever_on(async move {
-        call_context.host_context.keystore().sign(input).await
-    })
-    .map_err(|keystore_error| WasmError::Host(keystore_error.to_string()))
-=======
-    match HostFnAccess::from(&call_context.host_access()) {
+    match HostFnAccess::from(&call_context.host_context()) {
         HostFnAccess { keystore: Permission::Allow, .. } => tokio_helper::block_forever_on(async move {
-            call_context.host_access.keystore().sign(input).await
+            call_context.host_context.keystore().sign(input).await
         })
         .map_err(|keystore_error| WasmError::Host(keystore_error.to_string())),
         _ => unreachable!(),
     }
->>>>>>> 8431d6e2
 }
 
 #[cfg(test)]
