use crate::core::ribosome::error::RibosomeError;
use crate::core::ribosome::CallContext;
use crate::core::ribosome::RibosomeT;
use holochain_cascade::error::CascadeResult;
use holochain_cascade::Cascade;
use holochain_types::prelude::*;
use holochain_wasmer_host::prelude::WasmError;
use std::sync::Arc;
use crate::core::ribosome::HostFnAccess;

#[allow(clippy::extra_unused_lifetimes)]
pub fn delete_link<'a>(
    _ribosome: Arc<impl RibosomeT>,
    call_context: Arc<CallContext>,
    input: HeaderHash,
) -> Result<HeaderHash, WasmError> {
<<<<<<< HEAD
    // get the base address from the add link header
    // don't allow the wasm developer to get this wrong
    // it is never valid to have divergent base address for add/remove links
    // the subconscious will validate the base address match but we need to fetch it here to
    // include it in the remove link header
    let network = call_context.host_context.network().clone();
    let address = input.clone();
    let call_context_2 = call_context.clone();

    // handle timeouts at the network layer
    let maybe_add_link: Option<SignedHeaderHashed> = tokio_helper::block_forever_on(async move {
        let workspace = call_context_2.host_context.workspace();
        CascadeResult::Ok(
            Cascade::from_workspace_network(workspace, network)
                .dht_get(address.into(), GetOptions::content())
                .await?
                .map(|el| el.into_inner().0),
        )
    })
    .map_err(|cascade_error| WasmError::Host(cascade_error.to_string()))?;

    let base_address = match maybe_add_link {
        Some(add_link_signed_header_hash) => {
            match add_link_signed_header_hash.header() {
                Header::CreateLink(link_add_header) => Ok(link_add_header.base_address.clone()),
                // the add link header hash provided was found but didn't point to an AddLink
                // header (it is something else) so we cannot proceed
                _ => Err(RibosomeError::ElementDeps(input.clone().into())),
=======
    match HostFnAccess::from(&call_context.host_access()) {
        HostFnAccess{ write_workspace: Permission::Allow, .. } => {
            // get the base address from the add link header
            // don't allow the wasm developer to get this wrong
            // it is never valid to have divergent base address for add/remove links
            // the subconscious will validate the base address match but we need to fetch it here to
            // include it in the remove link header
            let network = call_context.host_access.network().clone();
            let address = input.clone();
            let call_context_2 = call_context.clone();

            // handle timeouts at the network layer
            let maybe_add_link: Option<SignedHeaderHashed> = tokio_helper::block_forever_on(async move {
                let workspace = call_context_2.host_access.workspace();
                CascadeResult::Ok(
                    Cascade::from_workspace_network(workspace, network)
                        .dht_get(address.into(), GetOptions::content())
                        .await?
                        .map(|el| el.into_inner().0),
                )
            })
            .map_err(|cascade_error| WasmError::Host(cascade_error.to_string()))?;

            let base_address = match maybe_add_link {
                Some(add_link_signed_header_hash) => {
                    match add_link_signed_header_hash.header() {
                        Header::CreateLink(link_add_header) => Ok(link_add_header.base_address.clone()),
                        // the add link header hash provided was found but didn't point to an AddLink
                        // header (it is something else) so we cannot proceed
                        _ => Err(RibosomeError::ElementDeps(input.clone().into())),
                    }
                }
                // the add link header hash could not be found
                // it's unlikely that a wasm call would have a valid add link header hash from "somewhere"
                // that isn't also discoverable in either the cache or DHT, but it _is_ possible so we have
                // to fail in that case (e.g. the local cache could have GC'd at the same moment the
                // network connection dropped out)
                None => Err(RibosomeError::ElementDeps(input.clone().into())),
>>>>>>> 8431d6e2
            }
            .map_err(|ribosome_error| WasmError::Host(ribosome_error.to_string()))?;

            let source_chain = call_context.host_access.workspace().source_chain();

            // handle timeouts at the source chain layer

            // add a DeleteLink to the source chain
            tokio_helper::block_forever_on(async move {
                let header_builder = builder::DeleteLink {
                    link_add_address: input,
                    base_address,
                };
                let header_hash = source_chain
                    .put(header_builder, None)
                    .await
                    .map_err(|source_chain_error| WasmError::Host(source_chain_error.to_string()))?;
                Ok(header_hash)
            })
        },
        _ => unreachable!(),
    }
<<<<<<< HEAD
    .map_err(|ribosome_error| WasmError::Host(ribosome_error.to_string()))?;

    let source_chain = call_context.host_context.workspace().source_chain();

    // handle timeouts at the source chain layer

    // add a DeleteLink to the source chain
    tokio_helper::block_forever_on(async move {
        let header_builder = builder::DeleteLink {
            link_add_address: input,
            base_address,
        };
        let header_hash = source_chain
            .put(header_builder, None)
            .await
            .map_err(|source_chain_error| WasmError::Host(source_chain_error.to_string()))?;
        Ok(header_hash)
    })
=======
>>>>>>> 8431d6e2
}

#[cfg(test)]
#[cfg(feature = "slow_tests")]
pub mod slow_tests {
    use crate::fixt::ZomeCallHostAccessFixturator;
    use ::fixt::prelude::*;
    use holo_hash::HeaderHash;
    use holochain_state::host_fn_workspace::HostFnWorkspace;
    use holochain_wasm_test_utils::TestWasm;
    use holochain_zome_types::fake_agent_pubkey_1;
    use holochain_zome_types::link::Links;

    #[tokio::test(flavor = "multi_thread")]
    async fn ribosome_delete_link_add_remove() {
        let test_env = holochain_state::test_utils::test_cell_env();
        let test_cache = holochain_state::test_utils::test_cache_env();
        let env = test_env.env();
        let author = fake_agent_pubkey_1();
        crate::test_utils::fake_genesis(env.clone())
            .await
            .unwrap();
        let workspace = HostFnWorkspace::new(env.clone(), test_cache.env(), author).await.unwrap();
        let mut host_access = fixt!(ZomeCallHostAccess);
        host_access.workspace = workspace;

        // links should start empty
        let links: Links = crate::call_test_ribosome!(host_access, TestWasm::Link, "get_links", ()).unwrap();

        assert!(links.into_inner().len() == 0);

        // add a couple of links
        let link_one: HeaderHash =
            crate::call_test_ribosome!(host_access, TestWasm::Link, "create_link", ()).unwrap();

        // add a couple of links
        let link_two: HeaderHash =
            crate::call_test_ribosome!(host_access, TestWasm::Link, "create_link", ()).unwrap();

        let links: Links = crate::call_test_ribosome!(host_access, TestWasm::Link, "get_links", ()).unwrap();

        assert!(links.into_inner().len() == 2);

        // remove a link
        let _: HeaderHash =
            crate::call_test_ribosome!(host_access, TestWasm::Link, "delete_link", link_one).unwrap();

        let links: Links = crate::call_test_ribosome!(host_access, TestWasm::Link, "get_links", ()).unwrap();

        assert!(links.into_inner().len() == 1);

        // remove a link
        let _: HeaderHash =
            crate::call_test_ribosome!(host_access, TestWasm::Link, "delete_link", link_two).unwrap();

        let links: Links = crate::call_test_ribosome!(host_access, TestWasm::Link, "get_links", ()).unwrap();

        assert!(links.into_inner().len() == 0);

        // Add some links then delete them all
        let _h: HeaderHash =
            crate::call_test_ribosome!(host_access, TestWasm::Link, "create_link", ()).unwrap();
        let _h: HeaderHash =
            crate::call_test_ribosome!(host_access, TestWasm::Link, "create_link", ()).unwrap();

        let links: Links = crate::call_test_ribosome!(host_access, TestWasm::Link, "get_links", ()).unwrap();

        assert!(links.into_inner().len() == 2);

        let _: () = crate::call_test_ribosome!(host_access, TestWasm::Link, "delete_all_links", ()).unwrap();

        // Should be no links left
        let links: Links = crate::call_test_ribosome!(host_access, TestWasm::Link, "get_links", ()).unwrap();

        assert!(links.into_inner().len() == 0);
    }
}<|MERGE_RESOLUTION|>--- conflicted
+++ resolved
@@ -14,36 +14,6 @@
     call_context: Arc<CallContext>,
     input: HeaderHash,
 ) -> Result<HeaderHash, WasmError> {
-<<<<<<< HEAD
-    // get the base address from the add link header
-    // don't allow the wasm developer to get this wrong
-    // it is never valid to have divergent base address for add/remove links
-    // the subconscious will validate the base address match but we need to fetch it here to
-    // include it in the remove link header
-    let network = call_context.host_context.network().clone();
-    let address = input.clone();
-    let call_context_2 = call_context.clone();
-
-    // handle timeouts at the network layer
-    let maybe_add_link: Option<SignedHeaderHashed> = tokio_helper::block_forever_on(async move {
-        let workspace = call_context_2.host_context.workspace();
-        CascadeResult::Ok(
-            Cascade::from_workspace_network(workspace, network)
-                .dht_get(address.into(), GetOptions::content())
-                .await?
-                .map(|el| el.into_inner().0),
-        )
-    })
-    .map_err(|cascade_error| WasmError::Host(cascade_error.to_string()))?;
-
-    let base_address = match maybe_add_link {
-        Some(add_link_signed_header_hash) => {
-            match add_link_signed_header_hash.header() {
-                Header::CreateLink(link_add_header) => Ok(link_add_header.base_address.clone()),
-                // the add link header hash provided was found but didn't point to an AddLink
-                // header (it is something else) so we cannot proceed
-                _ => Err(RibosomeError::ElementDeps(input.clone().into())),
-=======
     match HostFnAccess::from(&call_context.host_access()) {
         HostFnAccess{ write_workspace: Permission::Allow, .. } => {
             // get the base address from the add link header
@@ -51,13 +21,13 @@
             // it is never valid to have divergent base address for add/remove links
             // the subconscious will validate the base address match but we need to fetch it here to
             // include it in the remove link header
-            let network = call_context.host_access.network().clone();
+            let network = call_context.host_context.network().clone();
             let address = input.clone();
             let call_context_2 = call_context.clone();
 
             // handle timeouts at the network layer
             let maybe_add_link: Option<SignedHeaderHashed> = tokio_helper::block_forever_on(async move {
-                let workspace = call_context_2.host_access.workspace();
+                let workspace = call_context_2.host_context.workspace();
                 CascadeResult::Ok(
                     Cascade::from_workspace_network(workspace, network)
                         .dht_get(address.into(), GetOptions::content())
@@ -82,11 +52,10 @@
                 // to fail in that case (e.g. the local cache could have GC'd at the same moment the
                 // network connection dropped out)
                 None => Err(RibosomeError::ElementDeps(input.clone().into())),
->>>>>>> 8431d6e2
             }
             .map_err(|ribosome_error| WasmError::Host(ribosome_error.to_string()))?;
 
-            let source_chain = call_context.host_access.workspace().source_chain();
+    let source_chain = call_context.host_context.workspace().source_chain();
 
             // handle timeouts at the source chain layer
 
@@ -105,27 +74,6 @@
         },
         _ => unreachable!(),
     }
-<<<<<<< HEAD
-    .map_err(|ribosome_error| WasmError::Host(ribosome_error.to_string()))?;
-
-    let source_chain = call_context.host_context.workspace().source_chain();
-
-    // handle timeouts at the source chain layer
-
-    // add a DeleteLink to the source chain
-    tokio_helper::block_forever_on(async move {
-        let header_builder = builder::DeleteLink {
-            link_add_address: input,
-            base_address,
-        };
-        let header_hash = source_chain
-            .put(header_builder, None)
-            .await
-            .map_err(|source_chain_error| WasmError::Host(source_chain_error.to_string()))?;
-        Ok(header_hash)
-    })
-=======
->>>>>>> 8431d6e2
 }
 
 #[cfg(test)]
