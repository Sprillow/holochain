use super::delete::get_original_entry_data;
use crate::core::ribosome::weigh_placeholder;
use crate::core::ribosome::CallContext;
use crate::core::ribosome::HostFnAccess;
use crate::core::ribosome::RibosomeError;
use crate::core::ribosome::RibosomeT;
use holochain_wasmer_host::prelude::*;

use holochain_types::prelude::*;
use std::sync::Arc;

#[allow(clippy::extra_unused_lifetimes)]
pub fn update<'a>(
    _ribosome: Arc<impl RibosomeT>,
    call_context: Arc<CallContext>,
    input: UpdateInput,
) -> Result<ActionHash, RuntimeError> {
    match HostFnAccess::from(&call_context.host_context()) {
        HostFnAccess {
            write_workspace: Permission::Allow,
            ..
        } => {
            // destructure the args out into an app type def id and entry
            let UpdateInput {
                original_action_address,
                entry,
                chain_top_ordering,
            } = input;

            let (original_entry_address, entry_type) =
                get_original_entry_data(call_context.clone(), original_action_address.clone())?;

<<<<<<< HEAD
            let weight = weigh_placeholder();
=======
            let weight = todo!("weigh record");
>>>>>>> 7d3b349e

            // Countersigned entries have different action handling.
            match entry {
                Entry::CounterSign(_, _) => tokio_helper::block_forever_on(async move {
                    call_context
                        .host_context
                        .workspace_write()
                        .source_chain()
                        .as_ref()
                        .expect("Must have source chain if write_workspace access is given")
                        .put_countersigned(entry, chain_top_ordering, weight)
                        .await
                        .map_err(|source_chain_error| -> RuntimeError {
                            wasm_error!(WasmErrorInner::Host(source_chain_error.to_string())).into()
                        })
                }),
                _ => {
                    // build the entry hash
                    let entry_hash = EntryHash::with_data_sync(&entry);

                    // build a action for the entry being updated
                    let action_builder = builder::Update {
                        original_entry_address,
                        original_action_address,
                        entry_type,
                        entry_hash,
                    };
                    let workspace = call_context.host_context.workspace_write();

                    // return the hash of the updated entry
                    // note that validation is handled by the workflow
                    // if the validation fails this update will be rolled back by virtue of the DB transaction
                    // being atomic
                    tokio_helper::block_forever_on(async move {
                        let source_chain = workspace
                            .source_chain()
                            .as_ref()
                            .expect("Must have source chain if write_workspace access is given");
                        // push the action and the entry into the source chain
                        let action_hash = source_chain
                            .put_weightless(action_builder, Some(entry), chain_top_ordering)
                            .await
                            .map_err(|source_chain_error| -> RuntimeError {
                                wasm_error!(WasmErrorInner::Host(source_chain_error.to_string()))
                                    .into()
                            })?;
                        Ok(action_hash)
                    })
                }
            }
        }
        _ => Err(wasm_error!(WasmErrorInner::Host(
            RibosomeError::HostFnPermissions(
                call_context.zome.zome_name().clone(),
                call_context.function_name().clone(),
                "update".into()
            )
            .to_string()
        ))
        .into()),
    }
}

// relying on tests for get_details<|MERGE_RESOLUTION|>--- conflicted
+++ resolved
@@ -30,11 +30,7 @@
             let (original_entry_address, entry_type) =
                 get_original_entry_data(call_context.clone(), original_action_address.clone())?;
 
-<<<<<<< HEAD
             let weight = weigh_placeholder();
-=======
-            let weight = todo!("weigh record");
->>>>>>> 7d3b349e
 
             // Countersigned entries have different action handling.
             match entry {
