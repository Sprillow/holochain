--- conflicted
+++ resolved
@@ -219,22 +219,6 @@
         Ok(key)
     }
 
-<<<<<<< HEAD
-    pub fn instance(
-        &self,
-        module: Arc<Module>,
-        call_context: CallContext,
-    ) -> RibosomeResult<Arc<Mutex<Instance>>> {
-        let imports: ImportObject = Self::imports(self, call_context, module.store());
-        let instance = Arc::new(Mutex::new(
-            Instance::new(&module, &imports).map_err(|e| WasmError::Compile(e.to_string()))?,
-        ));
-        Ok(instance)
-    }
-
-    fn imports(&self, call_context: CallContext, store: &Store) -> ImportObject {
-        let host_fn_access = (&call_context.host_context()).into();
-=======
     pub fn cache_instance(
         &self,
         context_key: u64,
@@ -335,7 +319,6 @@
             }
         }
     }
->>>>>>> 8431d6e2
 
     fn imports(&self, context_key: u64, store: &Store) -> ImportObject {
         let env = Env::default();
@@ -366,201 +349,6 @@
             .with_host_function(&mut ns, "__trace", trace)
             .with_host_function(&mut ns, "__hash_entry", hash_entry)
             .with_host_function(&mut ns, "__version", version)
-<<<<<<< HEAD
-            .with_host_function(&mut ns, "__unreachable", unreachable);
-
-        if let HostFnAccess {
-            keystore_deterministic: Permission::Allow,
-            ..
-        } = host_fn_access
-        {
-            host_fn_builder
-                .with_host_function(&mut ns, "__verify_signature", verify_signature)
-                .with_host_function(
-                    &mut ns,
-                    "__x_salsa20_poly1305_decrypt",
-                    x_salsa20_poly1305_decrypt,
-                )
-                .with_host_function(
-                    &mut ns,
-                    "__x_25519_x_salsa20_poly1305_decrypt",
-                    x_25519_x_salsa20_poly1305_decrypt,
-                );
-        } else {
-            host_fn_builder
-                .with_host_function(&mut ns, "__verify_signature", unreachable)
-                .with_host_function(&mut ns, "__x_salsa20_poly1305_decrypt", unreachable)
-                .with_host_function(&mut ns, "__x_25519_x_salsa20_poly1305_decrypt", unreachable);
-        }
-
-        if let HostFnAccess {
-            keystore: Permission::Allow,
-            ..
-        } = host_fn_access
-        {
-            host_fn_builder
-                .with_host_function(&mut ns, "__sign", sign)
-                .with_host_function(&mut ns, "__sign_ephemeral", sign_ephemeral)
-                .with_host_function(&mut ns, "__create_x25519_keypair", create_x25519_keypair)
-                .with_host_function(
-                    &mut ns,
-                    "__x_salsa20_poly1305_encrypt",
-                    x_salsa20_poly1305_encrypt,
-                )
-                .with_host_function(
-                    &mut ns,
-                    "__x_25519_x_salsa20_poly1305_encrypt",
-                    x_25519_x_salsa20_poly1305_encrypt,
-                );
-        } else {
-            host_fn_builder
-                .with_host_function(&mut ns, "__sign", unreachable)
-                .with_host_function(&mut ns, "__sign_ephemeral", unreachable)
-                .with_host_function(&mut ns, "__create_x25519_keypair", unreachable)
-                .with_host_function(&mut ns, "__x_salsa20_poly1305_encrypt", unreachable)
-                .with_host_function(&mut ns, "__x_25519_x_salsa20_poly1305_encrypt", unreachable);
-        }
-
-        if let HostFnAccess {
-            bindings_deterministic: Permission::Allow,
-            ..
-        } = host_fn_access
-        {
-            host_fn_builder
-                .with_host_function(&mut ns, "__zome_info", zome_info)
-                .with_host_function(&mut ns, "__dna_info", dna_info);
-        } else {
-            host_fn_builder
-                .with_host_function(&mut ns, "__zome_info", unreachable)
-                .with_host_function(&mut ns, "__dna_info", unreachable);
-        }
-
-        if let HostFnAccess {
-            bindings: Permission::Allow,
-            ..
-        } = host_fn_access
-        {
-            host_fn_builder
-                .with_host_function(&mut ns, "__app_info", app_info)
-                .with_host_function(&mut ns, "__call_info", call_info);
-        } else {
-            host_fn_builder
-                .with_host_function(&mut ns, "__app_info", unreachable)
-                .with_host_function(&mut ns, "__call_info", unreachable);
-        }
-
-        if let HostFnAccess {
-            non_determinism: Permission::Allow,
-            ..
-        } = host_fn_access
-        {
-            host_fn_builder
-                .with_host_function(&mut ns, "__random_bytes", random_bytes)
-                .with_host_function(&mut ns, "__sys_time", sys_time)
-                .with_host_function(&mut ns, "__sleep", sleep);
-        } else {
-            host_fn_builder
-                .with_host_function(&mut ns, "__random_bytes", unreachable)
-                .with_host_function(&mut ns, "__sys_time", unreachable)
-                .with_host_function(&mut ns, "__sleep", unreachable);
-        }
-
-        if let HostFnAccess {
-            agent_info: Permission::Allow,
-            ..
-        } = host_fn_access
-        {
-            host_fn_builder
-                .with_host_function(&mut ns, "__agent_info", agent_info)
-                .with_host_function(&mut ns, "__capability_claims", capability_claims)
-                .with_host_function(&mut ns, "__capability_grants", capability_grants)
-                .with_host_function(&mut ns, "__capability_info", capability_info);
-        } else {
-            host_fn_builder
-                .with_host_function(&mut ns, "__agent_info", unreachable)
-                .with_host_function(&mut ns, "__capability_claims", unreachable)
-                .with_host_function(&mut ns, "__capability_grants", unreachable)
-                .with_host_function(&mut ns, "__capability_info", unreachable);
-        }
-
-        if let HostFnAccess {
-            read_workspace_deterministic: Permission::Allow,
-            ..
-        } = host_fn_access
-        {
-            host_fn_builder
-                .with_host_function(&mut ns, "__must_get_entry", must_get_entry)
-                .with_host_function(&mut ns, "__must_get_header", must_get_header)
-                .with_host_function(&mut ns, "__must_get_valid_element", must_get_valid_element);
-        } else {
-            host_fn_builder
-                .with_host_function(&mut ns, "__must_get_entry", unreachable)
-                .with_host_function(&mut ns, "__must_get_header", unreachable)
-                .with_host_function(&mut ns, "__must_get_valid_element", unreachable);
-        }
-
-        if let HostFnAccess {
-            read_workspace: Permission::Allow,
-            ..
-        } = host_fn_access
-        {
-            host_fn_builder
-                .with_host_function(&mut ns, "__get", get)
-                .with_host_function(&mut ns, "__get_details", get_details)
-                .with_host_function(&mut ns, "__get_links", get_links)
-                .with_host_function(&mut ns, "__get_link_details", get_link_details)
-                .with_host_function(&mut ns, "__get_agent_activity", get_agent_activity)
-                .with_host_function(&mut ns, "__query", query);
-        } else {
-            host_fn_builder
-                .with_host_function(&mut ns, "__get", unreachable)
-                .with_host_function(&mut ns, "__get_details", unreachable)
-                .with_host_function(&mut ns, "__get_links", unreachable)
-                .with_host_function(&mut ns, "__get_link_details", unreachable)
-                .with_host_function(&mut ns, "__get_agent_activity", unreachable)
-                .with_host_function(&mut ns, "__query", unreachable);
-        }
-
-        if let HostFnAccess {
-            write_network: Permission::Allow,
-            ..
-        } = host_fn_access
-        {
-            host_fn_builder
-                .with_host_function(&mut ns, "__call_remote", call_remote)
-                .with_host_function(&mut ns, "__remote_signal", remote_signal);
-        } else {
-            host_fn_builder
-                .with_host_function(&mut ns, "__call_remote", unreachable)
-                .with_host_function(&mut ns, "__remote_signal", unreachable);
-        }
-
-        if let HostFnAccess {
-            write_workspace: Permission::Allow,
-            ..
-        } = host_fn_access
-        {
-            host_fn_builder
-                .with_host_function(&mut ns, "__call", call)
-                .with_host_function(&mut ns, "__create", create)
-                .with_host_function(&mut ns, "__emit_signal", emit_signal)
-                .with_host_function(&mut ns, "__create_link", create_link)
-                .with_host_function(&mut ns, "__delete_link", delete_link)
-                .with_host_function(&mut ns, "__update", update)
-                .with_host_function(&mut ns, "__delete", delete)
-                .with_host_function(&mut ns, "__schedule", schedule);
-        } else {
-            host_fn_builder
-                .with_host_function(&mut ns, "__call", unreachable)
-                .with_host_function(&mut ns, "__create", unreachable)
-                .with_host_function(&mut ns, "__emit_signal", unreachable)
-                .with_host_function(&mut ns, "__create_link", unreachable)
-                .with_host_function(&mut ns, "__delete_link", unreachable)
-                .with_host_function(&mut ns, "__update", unreachable)
-                .with_host_function(&mut ns, "__delete", unreachable)
-                .with_host_function(&mut ns, "__schedule", unreachable);
-        }
-=======
             .with_host_function(&mut ns, "__verify_signature", verify_signature)
             .with_host_function(&mut ns, "__sign", sign)
             .with_host_function(&mut ns, "__sign_ephemeral", sign_ephemeral)
@@ -612,7 +400,6 @@
             .with_host_function(&mut ns, "__update", update)
             .with_host_function(&mut ns, "__delete", delete)
             .with_host_function(&mut ns, "__schedule", schedule);
->>>>>>> 8431d6e2
 
         imports.register("env", ns);
 
@@ -677,11 +464,7 @@
                     // there is a callback to_call and it is implemented in the wasm
                     // it is important to fully instantiate this (e.g. don't try to use the module above)
                     // because it builds guards against memory leaks and handles imports correctly
-<<<<<<< HEAD
-                    let instance = self.instance(module, call_context)?;
-=======
                     let (instance, context_key) = self.instance(call_context)?;
->>>>>>> 8431d6e2
 
                     let result: Result<ExternIO, WasmError> = holochain_wasmer_host::guest::call(
                         instance.clone(),
