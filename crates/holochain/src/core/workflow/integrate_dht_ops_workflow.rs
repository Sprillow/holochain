--- conflicted
+++ resolved
@@ -85,7 +85,6 @@
     // integration, we may be able to integrate at least one more item.
     loop {
         let mut num_integrated: usize = 0;
-<<<<<<< HEAD
         let mut next_ops = BinaryHeap::new();
         for so in sorted_ops {
             let OrderedOp {
@@ -103,13 +102,6 @@
                         &mut workspace.elements,
                         &mut workspace.meta,
                     )
-=======
-        let mut next_ops = Vec::new();
-        for (op_hash, value) in ops {
-            // only integrate this op if it hasn't been integrated already!
-            if workspace.integrated_dht_ops.get(&op_hash)?.is_none() {
-                match integrate_single_dht_op(value, &mut workspace.elements, &mut workspace.meta)
->>>>>>> 8f0e3a56
                     .await?
                 }
                 ValidationStatus::Rejected => {
@@ -277,12 +269,11 @@
                     return Ok(false);
                 }
             }
-<<<<<<< HEAD
             DhtOp::RegisterAddLink(_signature, _link_add) => {
                 // TODO: Not sure what to do here as the base might be rejected
                 // // Check whether we have the base address in the Vault.
                 // // If not then this should put the op back on the queue.
-                // if !entry_is_stored(&link_add.base_address).await? {
+                // if !entry_is_stored(&link_add.base_address)? {
                 //     let op = DhtOp::RegisterAddLink(signature, link_add);
                 //     return Outcome::deferred(op);
                 // }
@@ -292,34 +283,13 @@
                 // // Check whether we have the base address and link add address
                 // // are in the Vault.
                 // // If not then this should put the op back on the queue.
-                // if !entry_is_stored(&link_remove.base_address).await?
-                //     || !header_is_stored(&link_remove.link_add_address).await?
+                // if !entry_is_stored(&link_remove.base_address)?
+                //     || !header_is_stored(&link_remove.link_add_address)?
                 // {
                 //      return false;
                 // }
-                if !header_is_stored(&link_remove.link_add_address).await? {
+                if !header_is_stored(&link_remove.link_add_address)? {
                     return Ok(false);
-=======
-            DhtOp::RegisterAddLink(signature, link_add) => {
-                // Check whether we have the base address in the Vault.
-                // If not then this should put the op back on the queue.
-                if !entry_is_stored(&link_add.base_address)? {
-                    let op = DhtOp::RegisterAddLink(signature, link_add);
-                    return Outcome::deferred(op, validation_status);
-                }
-
-                put_data(signature, link_add.into(), None, element_store).await?;
-            }
-            DhtOp::RegisterRemoveLink(signature, link_remove) => {
-                // Check whether we have the base address and link add address
-                // are in the Vault.
-                // If not then this should put the op back on the queue.
-                if !entry_is_stored(&link_remove.base_address)?
-                    || !header_is_stored(&link_remove.link_add_address)?
-                {
-                    let op = DhtOp::RegisterRemoveLink(signature, link_remove);
-                    return Outcome::deferred(op, validation_status);
->>>>>>> 8f0e3a56
                 }
             }
         }
@@ -332,27 +302,11 @@
     op: DhtOpLight,
     element_store: &ElementBuf<P>,
     meta_store: &mut C,
-<<<<<<< HEAD
 ) -> DhtOpConvertResult<()>
 where
     P: PrefixType,
     C: MetadataBufT<P>,
 {
-=======
-) -> DhtOpConvertResult<()> {
-    async fn get_header(
-        hash: HeaderHash,
-        element_store: &ElementBuf,
-    ) -> DhtOpConvertResult<Header> {
-        Ok(element_store
-            .get_header(&hash)?
-            .ok_or(DhtOpConvertError::MissingData)?
-            .into_header_and_signature()
-            .0
-            .into_content())
-    }
-
->>>>>>> 8f0e3a56
     match op {
         DhtOpLight::StoreElement(hash, _, _) => {
             let header = get_header(hash, element_store).await?;
@@ -451,8 +405,7 @@
     element_store: &ElementBuf<P>,
 ) -> DhtOpConvertResult<Header> {
     Ok(element_store
-        .get_header(&hash)
-        .await?
+        .get_header(&hash)?
         .ok_or_else(|| DhtOpConvertError::MissingData(hash.into()))?
         .into_header_and_signature()
         .0
@@ -507,15 +460,11 @@
         // flush integrated
         self.integrated_dht_ops.flush_to_txn_ref(writer)?;
         // flush integration queue
-<<<<<<< HEAD
-        self.integration_limbo.flush_to_txn(writer)?;
-        self.element_judged.flush_to_txn(writer)?;
-        self.meta_judged.flush_to_txn(writer)?;
-        self.element_rejected.flush_to_txn(writer)?;
-        self.meta_rejected.flush_to_txn(writer)?;
-=======
         self.integration_limbo.flush_to_txn_ref(writer)?;
->>>>>>> 8f0e3a56
+        self.element_judged.flush_to_txn_ref(writer)?;
+        self.meta_judged.flush_to_txn_ref(writer)?;
+        self.element_rejected.flush_to_txn_ref(writer)?;
+        self.meta_rejected.flush_to_txn_ref(writer)?;
         Ok(())
     }
 }
@@ -529,19 +478,14 @@
         let db = env.get_db(&*INTEGRATION_LIMBO)?;
         let integration_limbo = KvBufFresh::new(env.clone(), db);
 
-<<<<<<< HEAD
-        let elements = ElementBuf::vault(env.clone(), dbs, true)?;
-        let meta = MetadataBuf::vault(env.clone(), dbs)?;
-
-        let element_judged = ElementBuf::judged(env.clone(), dbs)?;
-        let meta_judged = MetadataBuf::judged(env.clone(), dbs)?;
-
-        let element_rejected = ElementBuf::rejected(env.clone(), dbs)?;
-        let meta_rejected = MetadataBuf::rejected(env, dbs)?;
-=======
         let elements = ElementBuf::vault(env.clone(), true)?;
-        let meta = MetadataBuf::vault(env)?;
->>>>>>> 8f0e3a56
+        let meta = MetadataBuf::vault(env.clone())?;
+
+        let element_judged = ElementBuf::judged(env.clone())?;
+        let meta_judged = MetadataBuf::judged(env.clone())?;
+
+        let element_rejected = ElementBuf::rejected(env.clone())?;
+        let meta_rejected = MetadataBuf::rejected(env)?;
 
         Ok(Self {
             integration_limbo,
@@ -555,7 +499,6 @@
         })
     }
 
-<<<<<<< HEAD
     async fn integrate(
         &mut self,
         hash: DhtOpHash,
@@ -569,9 +512,6 @@
     }
 
     pub fn op_exists(&self, hash: &DhtOpHash) -> DatabaseResult<bool> {
-=======
-    pub async fn op_exists(&self, hash: &DhtOpHash) -> DatabaseResult<bool> {
->>>>>>> 8f0e3a56
         Ok(self.integrated_dht_ops.contains(&hash)? || self.integration_limbo.contains(&hash)?)
     }
 }