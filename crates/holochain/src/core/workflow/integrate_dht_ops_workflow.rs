--- conflicted
+++ resolved
@@ -246,14 +246,6 @@
                     return Outcome::deferred(op, validation_status);
                 }
 
-<<<<<<< HEAD
-                // Store link delete Header
-                let header = HeaderHashed::with_data(link_remove.clone().into()).await?;
-                let signed_header = SignedHeaderHashed::with_presigned(header, signature);
-                workspace.cas.put(signed_header, None)?;
-
-=======
->>>>>>> 1660ebde
                 // Get the link add header
                 let maybe_link_add = match workspace
                     .cas
@@ -286,14 +278,11 @@
                     None => return Outcome::deferred(op, validation_status),
                 };
 
-<<<<<<< HEAD
-=======
                 // Store link delete Header
                 let header = HeaderHashed::with_data(link_remove.clone().into()).await?;
                 let signed_header = SignedHeaderHashed::with_presigned(header, signature);
                 workspace.cas.put(signed_header, None)?;
 
->>>>>>> 1660ebde
                 // Remove the link
                 workspace.meta.remove_link(
                     link_remove,
