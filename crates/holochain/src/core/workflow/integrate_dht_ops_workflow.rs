//! The workflow and queue consumer for DhtOp integration

use super::*;
use crate::core::{
    queue_consumer::{OneshotWriter, TriggerSender, WorkComplete},
    state::{
        chain_cas::ChainCasBuf,
        dht_op_integration::{
            IntegratedDhtOpsStore, IntegratedDhtOpsValue, IntegrationQueueStore,
            IntegrationQueueValue,
        },
        metadata::{LinkMetaKey, MetadataBuf, MetadataBufT},
        workspace::{Workspace, WorkspaceResult},
    },
};
use error::WorkflowResult;
use fallible_iterator::FallibleIterator;
use holo_hash::{Hashable, Hashed};
use holochain_state::{
    buffer::BufferedStore,
    buffer::KvBuf,
    db::{INTEGRATED_DHT_OPS, INTEGRATION_QUEUE},
    prelude::{GetDb, Reader, Writer},
};
use holochain_types::{
    dht_op::{DhtOp, DhtOpHashed},
    element::SignedHeaderHashed,
    header::IntendedFor,
    validate::ValidationStatus,
<<<<<<< HEAD
    EntryHashed, Header, HeaderHashed, Timestamp,
};
use produce_dht_ops_workflow::dht_op_light::{dht_op_to_light_basis, error::DhtOpConvertError};
use std::convert::TryInto;
=======
    EntryHashed, Header, HeaderHashed, TimestampKey,
};
use produce_dht_ops_workflow::dht_op_light::{dht_op_to_light_basis, error::DhtOpConvertError};
>>>>>>> ca643246
use tracing::*;

mod tests;

pub async fn integrate_dht_ops_workflow(
    mut workspace: IntegrateDhtOpsWorkspace<'_>,
    writer: OneshotWriter,
    trigger_publish: &mut TriggerSender,
) -> WorkflowResult<WorkComplete> {
    // Pull ops out of queue
    // TODO: PERF: we collect() only because this iterator cannot cross awaits,
    // but is there a way to do this without collect()?
    let ops: Vec<_> = workspace
        .integration_queue
        .drain_iter()?
        .iterator()
        .collect();

    // Compute hashes for all dht_ops, include in tuples alongside db values
    let mut ops = futures::future::join_all(
        ops.into_iter()
            .map(|val| {
                val.map(|val| async move {
                    let IntegrationQueueValue {
                        op,
                        validation_status,
                    } = val;
                    let (op, op_hash) = DhtOpHashed::with_data(op).await.into_inner();
                    (
                        op_hash,
                        IntegrationQueueValue {
                            op,
                            validation_status,
                        },
                    )
                })
            })
            .collect::<Result<Vec<_>, _>>()?,
    )
    .await;

    // Try to process the queue over and over again, until we either exhaust
    // the queue, or we can no longer integrate anything in the queue.
    // We do this because items in the queue may depend on one another but may
    // be out-of-order wrt. dependencies, so there is a chance that by repeating
    // integration, we may be able to integrate at least one more item.
    //
    // A less naive approach would be to intelligently reorder the queue to
    // guarantee that intra-queue dependencies are correctly ordered, but ain't
    // nobody got time for that right now! TODO: make time for this?
    while {
        let mut num_integrated: usize = 0;
        let mut next_ops = Vec::new();
        for (op_hash, value) in ops {
            match integrate_single_dht_op(&mut workspace, value).await? {
                Outcome::Integrated(value) => {
                    workspace.integrated_dht_ops.put(op_hash, value)?;
                    num_integrated += 1;
                }
                Outcome::Deferred(value) => next_ops.push((op_hash, value)),
            }
        }
        ops = next_ops;
        ops.len() > 0 && num_integrated > 0
    } { /* NB: this is actually a do-while loop! */ }

    let result = if ops.len() == 0 {
        // There were no ops deferred, meaning we exhausted the queue
        WorkComplete::Complete
    } else {
        // Re-add the remaining ops to the queue, to be picked up next time.
        for (op_hash, value) in ops {
            // TODO: it may be desirable to retain the original timestamp
            // when re-adding items to the queue for later processing. This is
            // challenging for now since we don't have access to that original
            // key. Just a possible note for the future.
            workspace
                .integration_queue
<<<<<<< HEAD
                .put((Timestamp::now(), op_hash).try_into()?, value)?;
=======
                .put((TimestampKey::now(), op_hash).into(), value)?;
>>>>>>> ca643246
        }
        WorkComplete::Incomplete
    };

    // --- END OF WORKFLOW, BEGIN FINISHER BOILERPLATE ---

    // commit the workspace
    writer
        .with_writer(|writer| workspace.flush_to_txn(writer).expect("TODO"))
        .await?;

    // trigger other workflows
    // TODO: only trigger if we have integrated ops that we have authored
    trigger_publish.trigger();

    Ok(result)
}

#[instrument(skip(workspace))]
async fn integrate_single_dht_op(
    workspace: &mut IntegrateDhtOpsWorkspace<'_>,
    value: IntegrationQueueValue,
) -> WorkflowResult<Outcome> {
    debug!("Starting integrate dht ops workflow");
    {
        // Process each op
        let IntegrationQueueValue {
            op,
            validation_status,
        } = value;

        // TODO: PERF: We don't really need this clone because dht_to_op_light_basis could
        // return the full op as it's not consumed when making hashes
        match op.clone() {
            DhtOp::StoreElement(signature, header, maybe_entry) => {
                let header = HeaderHashed::with_data(header).await?;
                let signed_header = SignedHeaderHashed::with_presigned(header, signature);
                let entry_hashed = match maybe_entry {
                    Some(entry) => Some(EntryHashed::with_data(*entry).await?),
                    None => None,
                };
                // Store the entry
                workspace.cas.put(signed_header, entry_hashed)?;
            }
            DhtOp::StoreEntry(signature, new_entry_header, entry) => {
                // Reference to headers
                workspace
                    .meta
                    .register_header(new_entry_header.clone())
                    .await?;

                let header = HeaderHashed::with_data(new_entry_header.into()).await?;
                let signed_header = SignedHeaderHashed::with_presigned(header, signature);
                let entry = EntryHashed::with_data(*entry).await?;
                // Store Header and Entry
                workspace.cas.put(signed_header, Some(entry))?;
            }
            DhtOp::RegisterAgentActivity(signature, header) => {
                // Store header
                let header_hashed = HeaderHashed::with_data(header.clone()).await?;
                let signed_header = SignedHeaderHashed::with_presigned(header_hashed, signature);
                workspace.cas.put(signed_header, None)?;

                // register agent activity on this agents pub key
                workspace.meta.register_activity(header).await?;
            }
            DhtOp::RegisterReplacedBy(_, entry_update, _) => {
                let old_entry_hash = match entry_update.intended_for {
                    IntendedFor::Header => None,
                    IntendedFor::Entry => {
                        match workspace
                            .cas
                            .get_header(&entry_update.replaces_address)
                            .await?
                            // Handle missing old entry header. Same reason as below
                            .and_then(|e| e.header().entry_data().map(|(hash, _)| hash.clone()))
                        {
                            Some(e) => Some(e),
                            // Handle missing old Entry (Probably StoreEntry hasn't arrived been processed)
                            // This is put the op back in the integration queue to try again later
                            None => return Outcome::deferred(op, validation_status),
                        }
                    }
                };
                workspace
                    .meta
                    .register_update(entry_update, old_entry_hash)
                    .await?;
            }
            DhtOp::RegisterDeletedEntryHeader(_, entry_delete) => {
                let entry_hash = match workspace
                    .cas
                    .get_header(&entry_delete.removes_address)
                    .await?
                    // Handle missing entry header. Same reason as below
                    .and_then(|e| e.header().entry_data().map(|(hash, _)| hash.clone()))
                {
                    Some(e) => e,
                    // TODO: VALIDATION: This could also be an invalid delete on a header without a delete
                    // Handle missing Entry (Probably StoreEntry hasn't arrived been processed)
                    // This is put the op back in the integration queue to try again later
                    None => return Outcome::deferred(op, validation_status),
                };
                workspace
                    .meta
                    .register_delete_on_entry(entry_delete, entry_hash)
                    .await?
            }
            DhtOp::RegisterDeletedBy(_, entry_delete) => {
                workspace
                    .meta
                    .register_delete_on_header(entry_delete)
                    .await?
            }
            DhtOp::RegisterAddLink(signature, link_add) => {
                workspace.meta.add_link(link_add.clone()).await?;
                // Store add Header
                let header = HeaderHashed::with_data(link_add.into()).await?;
                let signed_header = SignedHeaderHashed::with_presigned(header, signature);
                workspace.cas.put(signed_header, None)?;
            }
            DhtOp::RegisterRemoveLink(signature, link_remove) => {
                // Check whether they have the base address in the cas.
                // If not then this should put the op back on the queue with a
                // warning that it's unimplemented and later add this to the cache meta.
                // TODO: Base might be in cas due to this agent being an authority for a
                // header on the Base
                if let None = workspace.cas.get_entry(&link_remove.base_address).await? {
                    warn!(
                        "Storing link data when not an author or authority requires the
                         cache metadata store.
                         The cache metadata store is currently unimplemented"
                    );
                    return Outcome::deferred(op, validation_status);
                }

                // Store link delete Header
                let header = HeaderHashed::with_data(link_remove.clone().into()).await?;
                let signed_header = SignedHeaderHashed::with_presigned(header, signature);
                workspace.cas.put(signed_header, None)?;

                // Get the link add header
                let maybe_link_add = match workspace
                    .cas
                    .get_header(&link_remove.link_add_address)
                    .await?
                {
                    Some(link_add) => {
                        let header = link_add.into_header_and_signature().0;
                        let (header, hash) = header.into_inner();
                        let link_add = match header {
                            Header::LinkAdd(la) => la,
                            _ => return Err(DhtOpConvertError::LinkRemoveRequiresLinkAdd.into()),
                        };

                        // Create a full link key and check if the link add exists
                        let key = LinkMetaKey::from((&link_add, &hash));
                        if workspace.meta.get_links(&key)?.is_empty() {
                            None
                        } else {
                            Some(link_add)
                        }
                    }
                    None => None,
                };
                let link_add = match maybe_link_add {
                    Some(link_add) => link_add,
                    // Handle link add missing
                    // Probably just waiting on StoreElement or RegisterAddLink
                    // to arrive so put back in queue with a log message
                    None => return Outcome::deferred(op, validation_status),
                };

                // Remove the link
                workspace.meta.remove_link(
                    link_remove,
                    &link_add.base_address,
                    link_add.zome_id,
                    link_add.tag,
                )?;
            }
        }

        // TODO: PERF: Avoid this clone by returning the op on error
        let (op, basis) = match dht_op_to_light_basis(op.clone(), &workspace.cas).await {
            Ok(l) => l,
            Err(DhtOpConvertError::MissingHeaderEntry(_)) => {
                return Outcome::deferred(op, validation_status)
            }
            Err(e) => return Err(e.into()),
        };
        let value = IntegratedDhtOpsValue {
            validation_status,
            basis,
            op,
        };
        Ok(Outcome::Integrated(value))
    }
}

/// The outcome of integrating a single DhtOp: either it was, or it wasn't
enum Outcome {
    Integrated(IntegratedDhtOpsValue),
    Deferred(IntegrationQueueValue),
}

impl Outcome {
    fn deferred(op: DhtOp, validation_status: ValidationStatus) -> WorkflowResult<Self> {
        Ok(Outcome::Deferred(IntegrationQueueValue {
            op,
            validation_status,
        }))
    }
}

pub struct IntegrateDhtOpsWorkspace<'env> {
    // integration queue
    integration_queue: IntegrationQueueStore<'env>,
    // integrated ops
    integrated_dht_ops: IntegratedDhtOpsStore<'env>,
    // Cas for storing
    cas: ChainCasBuf<'env>,
    // metadata store
    meta: MetadataBuf<'env>,
}

impl<'env> Workspace<'env> for IntegrateDhtOpsWorkspace<'env> {
    /// Constructor
    fn new(reader: &'env Reader<'env>, dbs: &impl GetDb) -> WorkspaceResult<Self> {
        let db = dbs.get_db(&*INTEGRATED_DHT_OPS)?;
        let integrated_dht_ops = KvBuf::new(reader, db)?;

        let db = dbs.get_db(&*INTEGRATION_QUEUE)?;
        let integration_queue = KvBuf::new(reader, db)?;

        let cas = ChainCasBuf::primary(reader, dbs, true)?;
        let meta = MetadataBuf::primary(reader, dbs)?;

        Ok(Self {
            integration_queue,
            integrated_dht_ops,
            cas,
            meta,
        })
    }
    fn flush_to_txn(self, writer: &mut Writer) -> WorkspaceResult<()> {
        // flush cas
        self.cas.flush_to_txn(writer)?;
        // flush metadata store
        self.meta.flush_to_txn(writer)?;
        // flush integrated
        self.integrated_dht_ops.flush_to_txn(writer)?;
        // flush integration queue
        self.integration_queue.flush_to_txn(writer)?;
        Ok(())
    }
}<|MERGE_RESOLUTION|>--- conflicted
+++ resolved
@@ -27,16 +27,9 @@
     element::SignedHeaderHashed,
     header::IntendedFor,
     validate::ValidationStatus,
-<<<<<<< HEAD
-    EntryHashed, Header, HeaderHashed, Timestamp,
-};
-use produce_dht_ops_workflow::dht_op_light::{dht_op_to_light_basis, error::DhtOpConvertError};
-use std::convert::TryInto;
-=======
     EntryHashed, Header, HeaderHashed, TimestampKey,
 };
 use produce_dht_ops_workflow::dht_op_light::{dht_op_to_light_basis, error::DhtOpConvertError};
->>>>>>> ca643246
 use tracing::*;
 
 mod tests;
@@ -115,11 +108,7 @@
             // key. Just a possible note for the future.
             workspace
                 .integration_queue
-<<<<<<< HEAD
-                .put((Timestamp::now(), op_hash).try_into()?, value)?;
-=======
                 .put((TimestampKey::now(), op_hash).into(), value)?;
->>>>>>> ca643246
         }
         WorkComplete::Incomplete
     };
