use crate::core::state::{cascade::Cascade, chain_cas::ChainCasBuf, metadata::MetadataBufT};
use error::{DhtOpConvertError, DhtOpConvertResult};
use header::{IntendedFor, NewEntryHeader};
use holo_hash::{Hashed, HeaderHash};
use holochain_keystore::Signature;
use holochain_types::{
    composite_hash::{AnyDhtHash, EntryHash},
    dht_op::DhtOp,
    header, Header,
};
use holochain_zome_types::entry_def::EntryVisibility;
use serde::{Deserialize, Serialize};

pub mod error;

#[cfg(test)]
mod tests;

/// A type for storing in databases that don't need the actual
/// data. Everything is a hash of the type except the signatures.
#[allow(missing_docs)]
#[derive(Clone, Debug, Serialize, Deserialize)]
pub enum DhtOpLight {
    StoreElement(Signature, HeaderHash, Option<EntryHash>),
    StoreEntry(Signature, HeaderHash, EntryHash),
    RegisterAgentActivity(Signature, HeaderHash),
    RegisterReplacedBy(Signature, HeaderHash, EntryHash),
    RegisterDeletedBy(Signature, HeaderHash),
    RegisterDeletedHeaderBy(Signature, HeaderHash),
    RegisterAddLink(Signature, HeaderHash),
    RegisterRemoveLink(Signature, HeaderHash),
}

/// Convert a [DhtOp] to a [DhtOpLight] and basis
pub async fn dht_op_to_light_basis<C: MetadataBufT>(
    op: DhtOp,
    cascade: &Cascade<'_, C>,
) -> DhtOpConvertResult<(DhtOpLight, AnyDhtHash)> {
    let basis = dht_basis(&op, &cascade).await?;
    match op {
        DhtOp::StoreElement(s, h, _) => {
            let e = h.entry_data().map(|(e, _)| e.clone());
            let (_, h) = header::HeaderHashed::with_data(h).await?.into();
            Ok((DhtOpLight::StoreElement(s, h, e), basis))
        }
        DhtOp::StoreEntry(s, h, _) => {
            let e = h.entry().clone();
            let (_, h) = header::HeaderHashed::with_data(h.into()).await?.into();
            Ok((DhtOpLight::StoreEntry(s, h, e), basis))
        }
        DhtOp::RegisterAgentActivity(s, h) => {
            let (_, h) = header::HeaderHashed::with_data(h).await?.into();
            Ok((DhtOpLight::RegisterAgentActivity(s, h), basis))
        }
        DhtOp::RegisterReplacedBy(s, h, _) => {
            let e = h.entry_hash.clone();
            let (_, h) = header::HeaderHashed::with_data(h.into()).await?.into();
            Ok((DhtOpLight::RegisterReplacedBy(s, h, e), basis))
        }
        DhtOp::RegisterDeletedBy(s, h) => {
            let (_, h) = header::HeaderHashed::with_data(h.into()).await?.into();
            Ok((DhtOpLight::RegisterDeletedBy(s, h), basis))
        }
        DhtOp::RegisterDeletedHeaderBy(s, h) => {
            let (_, h) = header::HeaderHashed::with_data(h.into()).await?.into();
            Ok((DhtOpLight::RegisterDeletedHeaderBy(s, h), basis))
        }
        DhtOp::RegisterAddLink(s, h) => {
            let (_, h) = header::HeaderHashed::with_data(h.into()).await?.into();
            Ok((DhtOpLight::RegisterAddLink(s, h), basis))
        }
        DhtOp::RegisterRemoveLink(s, h) => {
            let (_, h) = header::HeaderHashed::with_data(h.into()).await?.into();
            Ok((DhtOpLight::RegisterRemoveLink(s, h), basis))
        }
    }
}

/// Convert a DhtOpLight into a DhtOp (render all the hashes to values)
/// This only checks the cas so can only be used with ops that you are an authority
// or author of.
pub async fn light_to_op(op: DhtOpLight, cas: &ChainCasBuf<'_>) -> DhtOpConvertResult<DhtOp> {
    let op_name = format!("{:?}", op);
    match op {
        DhtOpLight::StoreElement(sig, h, _) => {
            let (header, entry) = cas
                .get_element(&h)
                .await?
                .ok_or(DhtOpConvertError::MissingData)?
                .into_inner();
            // TODO: Could use this signature? Is it the same?
            // Should we not be storing the signature in the DhtOpLight?
            let (header, _sig) = header.into_header_and_signature();
            let entry = entry.map(Box::new);
            Ok(DhtOp::StoreElement(sig, header.into_content(), entry))
        }
        DhtOpLight::StoreEntry(sig, h, _) => {
            let (header, entry) = cas
                .get_element(&h)
                .await?
                .ok_or(DhtOpConvertError::MissingData)?
                .into_inner();
            let (header, _sig) = header.into_header_and_signature();
            let header = match header.into_content() {
                Header::EntryCreate(c) => NewEntryHeader::Create(c),
                Header::EntryUpdate(c) => NewEntryHeader::Update(c),
                _ => return Err(DhtOpConvertError::HeaderEntryMismatch),
            };

            let entry = match header.visibility() {
                // Entry must be here because it's a StoreEntry
                EntryVisibility::Public => entry.ok_or(DhtOpConvertError::MissingData)?,
                // If the entry is not here and you were meant to have access
                // it's because you were using a database without access to private entries
                // If not then you should handle this error
                EntryVisibility::Private => entry.ok_or(DhtOpConvertError::StoreEntryOnPrivate)?,
            };
            Ok(DhtOp::StoreEntry(sig, header, Box::new(entry)))
        }
        DhtOpLight::RegisterAgentActivity(sig, h) => {
            let (header, _sig) = cas
                .get_element(&h)
                .await?
                .ok_or(DhtOpConvertError::MissingData)?
                .into_inner()
                .0
                .into_header_and_signature();
            Ok(DhtOp::RegisterAgentActivity(sig, header.into_content()))
        }
        DhtOpLight::RegisterReplacedBy(sig, h, _) => {
            let (header, entry) = cas
                .get_element(&h)
                .await?
                .ok_or(DhtOpConvertError::MissingData)?
                .into_inner();
            let (header, _sig) = header.into_header_and_signature();
            let header = match header.into_content() {
                Header::EntryUpdate(u) => u,
                h => {
                    return Err(DhtOpConvertError::HeaderMismatch(
                        format!("{:?}", h),
                        op_name,
                    ));
                }
            };
            // Entry must be here because it's a RegisterReplacedBy
            // This is not true for private entries so we should only error
            // if this is meant to be public
            let entry = match header.entry_type.visibility() {
                EntryVisibility::Public => {
                    Some(entry.ok_or(DhtOpConvertError::MissingData)?.into())
                }
                EntryVisibility::Private => entry.map(Box::new),
            };
            Ok(DhtOp::RegisterReplacedBy(sig, header, entry))
        }
        DhtOpLight::RegisterDeletedBy(sig, header_hash) => {
            let header = register_delete(header_hash, op_name.clone(), &cas).await?;
            Ok(DhtOp::RegisterDeletedBy(sig, header))
        }
        DhtOpLight::RegisterDeletedHeaderBy(sig, header_hash) => {
            let header = register_delete(header_hash, op_name.clone(), &cas).await?;
            Ok(DhtOp::RegisterDeletedHeaderBy(sig, header))
        }
        DhtOpLight::RegisterAddLink(sig, h) => {
            let (header, _sig) = cas
                .get_element(&h)
                .await?
                .ok_or(DhtOpConvertError::MissingData)?
                .into_inner()
                .0
                .into_header_and_signature();
            let header = match header.into_content() {
                Header::LinkAdd(u) => u,
                h => {
                    return Err(DhtOpConvertError::HeaderMismatch(
                        format!("{:?}", h),
                        op_name,
                    ));
                }
            };
            Ok(DhtOp::RegisterAddLink(sig, header))
        }
        DhtOpLight::RegisterRemoveLink(sig, h) => {
            let (header, _sig) = cas
                .get_element(&h)
                .await?
                .ok_or(DhtOpConvertError::MissingData)?
                .into_inner()
                .0
                .into_header_and_signature();
            let header = match header.into_content() {
                Header::LinkRemove(u) => u,
                h => {
                    return Err(DhtOpConvertError::HeaderMismatch(
                        format!("{:?}", h),
                        op_name,
                    ))
                }
            };
            Ok(DhtOp::RegisterRemoveLink(sig, header))
        }
    }
}

async fn register_delete(
    header_hash: HeaderHash,
    op_name: String,
    cas: &ChainCasBuf<'_>,
) -> DhtOpConvertResult<header::EntryDelete> {
    let (header, _sig) = cas
        .get_element(&header_hash)
        .await?
        .ok_or(DhtOpConvertError::MissingData)?
        .into_inner()
        .0
        .into_header_and_signature();
    match header.into_content() {
        Header::EntryDelete(u) => Ok(u),
        h => Err(DhtOpConvertError::HeaderMismatch(
            format!("{:?}", h),
            op_name,
        )),
    }
}
/// Returns the basis hash which determines which agents will receive this DhtOp
pub async fn dht_basis<M: MetadataBufT>(
    op: &DhtOp,
    cascade: &Cascade<'_, M>,
) -> DhtOpConvertResult<AnyDhtHash> {
    Ok(match op {
        DhtOp::StoreElement(_, header, _) => {
            let (_, hash): (_, HeaderHash) = header::HeaderHashed::with_data(header.clone())
                .await?
                .into();
            hash.into()
        }
        DhtOp::StoreEntry(_, header, _) => header.entry().clone().into(),
        DhtOp::RegisterAgentActivity(_, header) => header.author().clone().into(),
        DhtOp::RegisterReplacedBy(_, header, _) => match &header.intended_for {
            IntendedFor::Header => header.replaces_address.clone().into(),
            IntendedFor::Entry => get_entry_hash_for_header(&header.replaces_address, &cascade)
                .await?
                .into(),
        },
<<<<<<< HEAD
        // TODO: Maybe delete also needs to go to entry authority
        DhtOp::RegisterDeletedBy(_, header) => header.removes_address.clone().into(),
=======
        DhtOp::RegisterDeletedBy(_, header) => {
            get_entry_hash_for_header(&header.removes_address, &cascade)
                .await?
                .into()
        }
        DhtOp::RegisterDeletedHeaderBy(_, header) => header.removes_address.clone().into(),
>>>>>>> b3e8affa
        DhtOp::RegisterAddLink(_, header) => header.base_address.clone().into(),
        DhtOp::RegisterRemoveLink(_, header) => header.base_address.clone().into(),
    })
}

async fn get_entry_hash_for_header<M: MetadataBufT>(
    header_hash: &HeaderHash,
    cascade: &Cascade<'_, M>,
) -> DhtOpConvertResult<EntryHash> {
    let entry = match cascade.dht_get_header_raw(header_hash).await? {
        Some(header) => header.header().entry_data().map(|(hash, _)| hash.clone()),
        None => todo!("try getting from the network"),
    };
    entry.ok_or(DhtOpConvertError::MissingEntry)
}<|MERGE_RESOLUTION|>--- conflicted
+++ resolved
@@ -243,17 +243,12 @@
                 .await?
                 .into(),
         },
-<<<<<<< HEAD
-        // TODO: Maybe delete also needs to go to entry authority
-        DhtOp::RegisterDeletedBy(_, header) => header.removes_address.clone().into(),
-=======
         DhtOp::RegisterDeletedBy(_, header) => {
             get_entry_hash_for_header(&header.removes_address, &cascade)
                 .await?
                 .into()
         }
         DhtOp::RegisterDeletedHeaderBy(_, header) => header.removes_address.clone().into(),
->>>>>>> b3e8affa
         DhtOp::RegisterAddLink(_, header) => header.base_address.clone().into(),
         DhtOp::RegisterRemoveLink(_, header) => header.base_address.clone().into(),
     })
