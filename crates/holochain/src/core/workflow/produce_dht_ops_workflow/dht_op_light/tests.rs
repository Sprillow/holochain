--- conflicted
+++ resolved
@@ -245,10 +245,6 @@
 async fn test_dht_basis() {
     let test_env = test_cell_env();
     let env = test_env.env();
-<<<<<<< HEAD
-    let env_ref = env.guard();
-=======
->>>>>>> 8f0e3a56
 
     {
         // Create a header that points to an entry
