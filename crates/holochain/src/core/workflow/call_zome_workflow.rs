use super::app_validation_workflow;
use super::app_validation_workflow::Outcome;
use super::error::WorkflowResult;
use super::sys_validation_workflow::sys_validate_element;
use crate::conductor::api::CellConductorApiT;
use crate::conductor::interface::SignalBroadcaster;
use crate::core::queue_consumer::TriggerSender;
use crate::core::ribosome::error::RibosomeError;
use crate::core::ribosome::error::RibosomeResult;
use crate::core::ribosome::guest_callback::post_commit::spawn_post_commit;
use crate::core::ribosome::RibosomeT;
use crate::core::ribosome::ZomeCallHostAccess;
use crate::core::ribosome::ZomeCallInvocation;
use crate::core::ribosome::ZomesToInvoke;
use crate::core::workflow::error::WorkflowError;
use either::Either;
use holochain_cascade::Cascade;
use holochain_keystore::KeystoreSender;
use holochain_p2p::HolochainP2pCell;
use holochain_state::host_fn_workspace::HostFnWorkspace;
use holochain_state::source_chain::SourceChain;
use holochain_state::source_chain::SourceChainError;
use holochain_zome_types::element::Element;

use holochain_types::prelude::*;
use std::sync::Arc;
use tracing::instrument;

#[cfg(test)]
mod validation_test;

/// Placeholder for the return value of a zome invocation
pub type ZomeCallResult = RibosomeResult<ZomeCallResponse>;

#[derive(Debug)]
pub struct CallZomeWorkflowArgs<Ribosome, C>
where
    Ribosome: RibosomeT + Send,
    C: CellConductorApiT,
{
    pub ribosome: Ribosome,
    pub invocation: ZomeCallInvocation,
    pub signal_tx: SignalBroadcaster,
    pub conductor_api: C,
    pub is_root_zome_call: bool,
}

#[instrument(skip(
    workspace,
    network,
    keystore,
    args,
    trigger_publish_dht_ops,
    trigger_integrate_dht_ops
))]
pub async fn call_zome_workflow<Ribosome, C>(
    workspace: HostFnWorkspace,
    network: HolochainP2pCell,
    keystore: KeystoreSender,
    args: CallZomeWorkflowArgs<Ribosome, C>,
    mut trigger_publish_dht_ops: TriggerSender,
    mut trigger_integrate_dht_ops: TriggerSender,
) -> WorkflowResult<ZomeCallResult>
where
    Ribosome: RibosomeT + Clone + Send + 'static,
    C: CellConductorApiT,
{
    let should_write = args.is_root_zome_call;
    let ribosome = args.ribosome.clone();
    let result =
        call_zome_workflow_inner(workspace.clone(), network.clone(), keystore.clone(), args)
            .await?;

    // --- END OF WORKFLOW, BEGIN FINISHER BOILERPLATE ---

    // commit the workspace
    if should_write {
        let is_empty = workspace.source_chain().is_empty()?;
        let countersigning_op = workspace.source_chain().countersigning_op()?;
<<<<<<< HEAD
        let flushed_headers: Vec<(Option<Zome>, SignedHeaderHashed)> =
            workspace.clone().flush().await?;
=======
        workspace.flush(&network).await?;
>>>>>>> a317cbfb
        if !is_empty {
            match countersigning_op {
                Some(op) => {
                    if let Err(error_response) =
                        super::countersigning_workflow::countersigning_publish(&network, op).await
                    {
                        return Ok(Ok(error_response));
                    }
                }
                None => {
                    trigger_publish_dht_ops.trigger();
                    trigger_integrate_dht_ops.trigger();
                }
            }
        }

        spawn_post_commit(ribosome, workspace, network, keystore, flushed_headers).await;
    }

    Ok(result)
}

async fn call_zome_workflow_inner<Ribosome, C>(
    workspace: HostFnWorkspace,
    network: HolochainP2pCell,
    keystore: KeystoreSender,
    args: CallZomeWorkflowArgs<Ribosome, C>,
) -> WorkflowResult<ZomeCallResult>
where
    Ribosome: RibosomeT + Send + 'static,
    C: CellConductorApiT,
{
    let CallZomeWorkflowArgs {
        ribosome,
        invocation,
        signal_tx,
        conductor_api,
        ..
    } = args;

    let call_zome_handle = conductor_api.clone().into_call_zome_handle();
    let zome = invocation.zome.clone();

    tracing::trace!("Before zome call");
    // Create the unsafe sourcechain for use with wasm closure
    let (ribosome, result) = tokio::task::spawn_blocking({
        let workspace = workspace.clone();
        let network = network.clone();
        move || {
            let host_access = ZomeCallHostAccess::new(
                workspace,
                keystore,
                network,
                signal_tx,
                call_zome_handle,
                invocation.cell_id.clone(),
            );
            let result = ribosome.call_zome_function(host_access, invocation);
            (ribosome, result)
        }
    })
    .await?;
    tracing::trace!("After zome call");

    let validation_result = inline_validation(
        workspace.clone(),
        network,
        conductor_api,
        Some(zome),
        ribosome,
    )
    .await;
    if matches!(
        validation_result,
        Err(WorkflowError::SourceChainError(
            SourceChainError::InvalidCommit(_)
        ))
    ) {
        let scratch_elements = workspace.source_chain().scratch_elements()?;
        if scratch_elements.len() == 1 {
            let lock = SourceChain::lock_for_entry(scratch_elements[0].entry().as_option())?;
            if !lock.is_empty()
                && workspace
                    .source_chain()
                    .is_chain_locked(Vec::with_capacity(0))
                    .await?
                && !workspace.source_chain().is_chain_locked(lock).await?
            {
                if let Err(error) = workspace.source_chain().unlock_chain().await {
                    tracing::error!(?error);
                }
            }
        }
    }
    validation_result?;
    Ok(result)
}

/// Run validation inline and wait for the result.
pub async fn inline_validation<C, Ribosome>(
    workspace: HostFnWorkspace,
    network: HolochainP2pCell,
    conductor_api: C,
    zome: Option<Zome>,
    ribosome: Ribosome,
) -> WorkflowResult<()>
where
    C: CellConductorApiT,
    Ribosome: RibosomeT + Send + 'static,
{
    let to_app_validate = {
        // collect all the elements we need to validate in wasm
        let scratch_elements = workspace.source_chain().scratch_elements()?;
        let mut to_app_validate: Vec<Element> = Vec::with_capacity(scratch_elements.len());
        // Loop forwards through all the new elements
        for element in scratch_elements {
            sys_validate_element(&element, &workspace, network.clone(), &conductor_api)
                .await
                // If the was en error exit
                // If the validation failed, exit with an InvalidCommit
                // If it was ok continue
                .or_else(|outcome_or_err| outcome_or_err.invalid_call_zome_commit())?;
            to_app_validate.push(element);
        }

        to_app_validate
    };

    {
        for chain_element in to_app_validate {
            let zome = match zome.clone() {
                Some(zome) => ZomesToInvoke::One(zome),
                None => {
                    get_zome(
                        &chain_element,
                        &workspace,
                        network.clone(),
                        ribosome.dna_def(),
                    )
                    .await?
                }
            };
            let outcome = match chain_element.header() {
                Header::Dna(_)
                | Header::AgentValidationPkg(_)
                | Header::OpenChain(_)
                | Header::CloseChain(_)
                | Header::InitZomesComplete(_) => {
                    // These headers don't get validated
                    continue;
                }
                Header::CreateLink(link_add) => {
                    let (base, target) = {
                        let mut cascade = holochain_cascade::Cascade::from_workspace_network(
                            &workspace,
                            network.clone(),
                        );
                        let base_address = &link_add.base_address;
                        let base = cascade
                            .retrieve_entry(base_address.clone(), Default::default())
                            .await
                            .map_err(RibosomeError::from)?
                            .ok_or_else(|| RibosomeError::ElementDeps(base_address.clone().into()))?
                            .into_content();
                        let base = Arc::new(base);

                        let target_address = &link_add.target_address;
                        let target = cascade
                            .retrieve_entry(target_address.clone(), Default::default())
                            .await
                            .map_err(RibosomeError::from)?
                            .ok_or_else(|| {
                                RibosomeError::ElementDeps(target_address.clone().into())
                            })?
                            .into_content();
                        let target = Arc::new(target);
                        (base, target)
                    };
                    let link_add = Arc::new(link_add.clone());

                    Either::Left(
                        app_validation_workflow::run_create_link_validation_callback(
                            app_validation_workflow::to_single_zome(zome)?,
                            link_add,
                            base,
                            target,
                            &ribosome,
                            workspace.clone(),
                            network.clone(),
                        )?,
                    )
                }
                Header::DeleteLink(delete_link) => Either::Left(
                    app_validation_workflow::run_delete_link_validation_callback(
                        app_validation_workflow::to_single_zome(zome)?,
                        delete_link.clone(),
                        &ribosome,
                        workspace.clone(),
                        network.clone(),
                    )?,
                ),
                Header::Create(_) | Header::Update(_) | Header::Delete(_) => Either::Right(
                    app_validation_workflow::run_validation_callback_direct(
                        zome,
                        chain_element,
                        &ribosome,
                        workspace.clone(),
                        network.clone(),
                        &conductor_api,
                    )
                    .await?,
                ),
            };
            map_outcome(outcome)?;
        }
    }
    Ok(())
}

fn map_outcome(outcome: Either<app_validation_workflow::Outcome, Outcome>) -> WorkflowResult<()> {
    match outcome {
        Either::Left(outcome) => match outcome {
            app_validation_workflow::Outcome::Accepted => {}
            app_validation_workflow::Outcome::Rejected(reason) => {
                return Err(SourceChainError::InvalidLink(reason).into());
            }
            app_validation_workflow::Outcome::AwaitingDeps(hashes) => {
                return Err(SourceChainError::InvalidCommit(format!("{:?}", hashes)).into());
            }
        },
        Either::Right(outcome) => match outcome {
            app_validation_workflow::Outcome::Accepted => {}
            app_validation_workflow::Outcome::Rejected(reason) => {
                return Err(SourceChainError::InvalidCommit(reason).into());
            }
            // when the wasm is being called directly in a zome invocation any
            // state other than valid is not allowed for new entries
            // e.g. we require that all dependencies are met when committing an
            // entry to a local source chain
            // this is different to the case where we are validating data coming in
            // from the network where unmet dependencies would need to be
            // rescheduled to attempt later due to partitions etc.
            app_validation_workflow::Outcome::AwaitingDeps(hashes) => {
                return Err(SourceChainError::InvalidCommit(format!("{:?}", hashes)).into());
            }
        },
    }
    Ok(())
}
async fn get_zome(
    element: &Element,
    workspace: &HostFnWorkspace,
    network: HolochainP2pCell,
    dna_def: &DnaDefHashed,
) -> WorkflowResult<crate::core::ribosome::ZomesToInvoke> {
    let mut cascade = Cascade::from_workspace_network(workspace, network);
    let result = app_validation_workflow::get_zomes_to_invoke(element, dna_def, &mut cascade).await;
    match result {
        Ok(zomes) => Ok(zomes),
        Err(outcome_or_err) => {
            let outcome = outcome_or_err.try_into()?;
            match outcome {
                app_validation_workflow::Outcome::AwaitingDeps(hashes) => {
                    return Err(SourceChainError::InvalidCommit(format!("{:?}", hashes)).into());
                }
                _ => unreachable!("get_zomes_to_invoke only returns success, error or await"),
            }
        }
    }
}

#[cfg(todo_redo_old_tests)]
pub mod tests {
    use super::*;
    use crate::conductor::api::CellConductorApi;
    use crate::conductor::handle::MockConductorHandleT;
    use crate::core::ribosome::MockRibosomeT;
    use crate::core::workflow::error::WorkflowError;
    use crate::core::workflow::genesis_workflow::tests::fake_genesis;
    use crate::fixt::*;
    use ::fixt::prelude::*;

    use holochain_p2p::HolochainP2pCellFixturator;
    use holochain_state::prelude::test_cell_env;
    use holochain_types::test_utils::fake_agent_pubkey_1;
    use holochain_wasm_test_utils::TestWasm;
    use holochain_zome_types::cell::CellId;
    use holochain_zome_types::entry::Entry;
    use holochain_zome_types::ExternIO;
    use matches::assert_matches;
    use observability;

    #[derive(Debug, serde::Serialize, serde::Deserialize, SerializedBytes)]
    struct Payload {
        a: u32,
    }

    async fn run_call_zome<'env, Ribosome: RibosomeT + Send + Sync + 'static>(
        workspace: CallZomeWorkspace,
        ribosome: Ribosome,
        invocation: ZomeCallInvocation,
    ) -> WorkflowResult<ZomeCallResult> {
        let keystore = fixt!(KeystoreSender);
        let network = fixt!(HolochainP2pCell);
        let cell_id = CellId::new(ribosome.dna_def().as_hash().clone(), fixt!(AgentPubKey));
        let conductor_api = Arc::new(MockConductorHandleT::new());
        let conductor_api = CellConductorApi::new(conductor_api, cell_id);
        let args = CallZomeWorkflowArgs {
            invocation,
            ribosome,
            signal_tx: SignalBroadcaster::noop(),
            conductor_api,
            is_root_zome_call: true,
        };
        call_zome_workflow_inner(workspace.into(), network, keystore, args).await
    }

    // 1.  Check if there is a Capability token secret in the parameters.
    // If there isn't and the function to be called isn't public,
    // we stop the process and return an error. MVT
    #[ignore = "TODO: B-01553: Finish this test when capabilities land"]
    #[allow(unused_variables, unreachable_code)]
    #[tokio::test]
    async fn private_zome_call() {
        let test_env = test_cell_env();
        let env = test_env.env();
        let workspace = CallZomeWorkspace::new(env.clone().into()).unwrap();
        let ribosome = MockRibosomeT::new();
        // FIXME: CAP: Set this function to private
        let invocation =
            crate::fixt::ZomeCallInvocationFixturator::new(crate::fixt::NamedInvocation(
                holochain_types::fixt::CellIdFixturator::new(::fixt::Unpredictable)
                    .next()
                    .unwrap(),
                TestWasm::Foo.into(),
                "fun_times".into(),
                ExternIO::encode(Payload { a: 1 }).unwrap(),
            ))
            .next()
            .unwrap();
        invocation.cap = todo!("Make secret cap token");
        let error = run_call_zome(workspace, ribosome, invocation)
            .await
            .unwrap_err();
        assert_matches!(error, WorkflowError::CapabilityMissing);
    }

    // TODO: B-01553: Finish these tests when capabilities land
    // 1.1 If there is a secret, we look up our private CAS and see if it matches any secret for a
    // Capability Grant entry that we have stored. If it does, check that this Capability Grant is
    //not revoked and actually grants permissions to call the ZomeFn that is being called. (MVI)

    // 1.2 Check if the Capability Grant has assignees=None (means this Capability is transferable).
    // If it has assignees=Vec<Address> (means this Capability is on Assigned mode, check that the
    // provenance's agent key is in that assignees. (MVI)

    // 1.3 If the CapabiltyGrant has pre-filled parameters, check that the ui is passing exactly the
    // parameters needed and no more to complete the call. (MVI)

    // 2. Set Context (Cascading Cursor w/ Pre-flight chain extension) MVT

    // 3. Invoke WASM (w/ Cursor) MVM
    // WASM receives external call handles:
    // (gets & commits via cascading cursor, crypto functions & bridge calls via conductor,
    // send via network function call for send direct message)

    // There is no test for `3.` only that it compiles

    // 4. When the WASM code execution finishes, If workspace has new chain entries:
    // 4.1. Call system validation of list of entries and headers: (MVI)
    // - Check entry hash
    // - Check header hash
    // - Check header signature
    // - Check header timestamp is later than previous timestamp
    // - Check entry content matches entry schema
    //   Depending on the type of the commit, validate all possible validations for the
    //   DHT Op that would be produced by it
    #[ignore = "TODO: B-01100 Make sure this test is in the right place when SysValidation
    complete so we aren't duplicating the unit test inside sys val."]
    #[tokio::test]
    async fn calls_system_validation<'a>() {
        observability::test_run().ok();
        let test_env = test_cell_env();
        let env = test_env.env();
        let mut workspace = CallZomeWorkspace::new(env.clone().into()).unwrap();

        // Genesis
        fake_genesis(&mut workspace.source_chain).await.unwrap();

        let agent_pubkey = fake_agent_pubkey_1();
        let _agent_entry = Entry::Agent(agent_pubkey.clone().into());
        let mut ribosome = MockRibosomeT::new();
        // Call zome mock that it writes to source chain
        ribosome
            .expect_call_zome_function()
            .returning(move |_workspace, _invocation| {
                Ok(ZomeCallResponse::Ok(
                    ExternIO::encode(Payload { a: 3 }).unwrap(),
                ))
            });

        let invocation =
            crate::fixt::ZomeCallInvocationFixturator::new(crate::fixt::NamedInvocation(
                holochain_types::fixt::CellIdFixturator::new(::fixt::Unpredictable)
                    .next()
                    .unwrap(),
                TestWasm::Foo.into(),
                "fun_times".into(),
                ExternIO::encode(Payload { a: 1 }).unwrap(),
            ))
            .next()
            .unwrap();
        // IDEA: Mock the system validation and check it's called
        /* This is one way to test the correctness of the calls to sys val
        let mut sys_val = MockSystemValidation::new();
        sys_val
            .expect_check_entry_hash()
            .times(1)
            .returning(|_entry_hash| Ok(()));
        */

        let _result = run_call_zome(workspace, ribosome, invocation)
            .await
            .unwrap();
    }

    // 4.2. Call app validation of list of entries and headers: (MVI)
    // - Call validate_set_of_entries_and_headers (any necessary get
    //   results where we receive None / Timeout on retrieving validation dependencies, should produce error/fail)
    #[ignore = "TODO: B-01093: Finish when app val lands"]
    #[tokio::test]
    async fn calls_app_validation() {
        let test_env = test_cell_env();
        let env = test_env.env();
        let workspace = CallZomeWorkspace::new(env.clone().into()).unwrap();
        let ribosome = MockRibosomeT::new();
        let invocation =
            crate::fixt::ZomeCallInvocationFixturator::new(crate::fixt::NamedInvocation(
                holochain_types::fixt::CellIdFixturator::new(::fixt::Unpredictable)
                    .next()
                    .unwrap(),
                TestWasm::Foo.into(),
                "fun_times".into(),
                ExternIO::encode(Payload { a: 1 }).unwrap(),
            ))
            .next()
            .unwrap();
        // TODO: B-01093: Mock the app validation and check it's called
        // TODO: B-01093: How can I pass a app validation into this?
        // These are just static calls
        let _result = run_call_zome(workspace, ribosome, invocation)
            .await
            .unwrap();
    }

    // 4.3. Write output results via SC gatekeeper (wrap in transaction): (MVI)
    // This is handled by the workflow runner however I should test that
    // we can create outputs
    #[tokio::test(flavor = "multi_thread")]
    async fn creates_outputs() {
        let test_env = test_cell_env();
        let env = test_env.env();
        let workspace = CallZomeWorkspace::new(env.clone().into()).unwrap();
        let mut ribosome = MockRibosomeT::new();
        let dna_def = fixt!(DnaFile).dna().clone();
        ribosome.expect_dna_def().return_const(dna_def);
        ribosome
            .expect_call_zome_function()
            .returning(|_, _| Ok(ZomeCallResponse::Ok(ExternIO::encode(()).unwrap())));
        // TODO: Make this mock return an output
        let invocation =
            crate::fixt::ZomeCallInvocationFixturator::new(crate::fixt::NamedInvocation(
                holochain_types::fixt::CellIdFixturator::new(::fixt::Unpredictable)
                    .next()
                    .unwrap(),
                TestWasm::Foo.into(),
                "fun_times".into(),
                ExternIO::encode(Payload { a: 1 }).unwrap(),
            ))
            .next()
            .unwrap();
        let _result = run_call_zome(workspace, ribosome, invocation)
            .await
            .unwrap();
        // TODO: Check the workspace has changes
    }
}<|MERGE_RESOLUTION|>--- conflicted
+++ resolved
@@ -77,12 +77,8 @@
     if should_write {
         let is_empty = workspace.source_chain().is_empty()?;
         let countersigning_op = workspace.source_chain().countersigning_op()?;
-<<<<<<< HEAD
         let flushed_headers: Vec<(Option<Zome>, SignedHeaderHashed)> =
-            workspace.clone().flush().await?;
-=======
-        workspace.flush(&network).await?;
->>>>>>> a317cbfb
+            workspace.clone().flush(&network).await?;
         if !is_empty {
             match countersigning_op {
                 Some(op) => {
