use super::error::WorkflowResult;
use crate::conductor::api::CellConductorApiT;
use crate::core::ribosome::guest_callback::init::InitHostAccess;
use crate::core::ribosome::guest_callback::init::InitInvocation;
use crate::core::ribosome::guest_callback::init::InitResult;
use crate::core::ribosome::RibosomeT;
use derive_more::Constructor;
use holochain_keystore::KeystoreSender;
use holochain_p2p::HolochainP2pCell;
use holochain_state::host_fn_workspace::HostFnWorkspace;
use holochain_types::prelude::*;
use holochain_zome_types::header::builder;
use tracing::*;

#[derive(Constructor, Debug)]
pub struct InitializeZomesWorkflowArgs<Ribosome, C>
where
    Ribosome: RibosomeT + Send + 'static,
    C: CellConductorApiT,
{
    pub dna_def: DnaDef,
    pub ribosome: Ribosome,
    pub conductor_api: C,
}

#[instrument(skip(network, keystore, workspace, args))]
pub async fn initialize_zomes_workflow<Ribosome, C>(
    workspace: HostFnWorkspace,
    network: HolochainP2pCell,
    keystore: KeystoreSender,
    args: InitializeZomesWorkflowArgs<Ribosome, C>,
) -> WorkflowResult<InitResult>
where
    Ribosome: RibosomeT + Send + 'static,
    C: CellConductorApiT,
{
    let result =
        initialize_zomes_workflow_inner(workspace.clone(), network, keystore, args).await?;

    // --- END OF WORKFLOW, BEGIN FINISHER BOILERPLATE ---
<<<<<<< HEAD
    workspace.flush()?;
=======

    // only commit if the result was successful
    if result == InitResult::Pass {
        let mut guard = workspace_lock.write().await;
        let workspace: &mut CallZomeWorkspace = &mut guard;
        // commit the workspace
        writer.with_writer(|writer| workspace.flush_to_txn_ref(writer))?;
    }
>>>>>>> db248066
    Ok(result)
}

async fn initialize_zomes_workflow_inner<Ribosome, C>(
    workspace: HostFnWorkspace,
    network: HolochainP2pCell,
    keystore: KeystoreSender,
    args: InitializeZomesWorkflowArgs<Ribosome, C>,
) -> WorkflowResult<InitResult>
where
    Ribosome: RibosomeT + Send + 'static,
    C: CellConductorApiT,
{
    let InitializeZomesWorkflowArgs {
        dna_def,
        ribosome,
        conductor_api,
    } = args;
    // Call the init callback
    let result = {
        let host_access = InitHostAccess::new(workspace.clone(), keystore, network.clone());
        let invocation = InitInvocation { dna_def };
        ribosome.run_init(host_access, invocation)?
    };

    // Insert the init marker
    workspace
        .source_chain()
        .put(builder::InitZomesComplete {}, None)
        .await?;

    // TODO: Validate scratch items
    super::inline_validation(workspace, network, conductor_api, None, ribosome).await?;

    Ok(result)
}

#[cfg(test)]
pub mod tests {
    use std::sync::Arc;

    use super::*;
    use crate::conductor::api::CellConductorApi;
    use crate::conductor::handle::MockConductorHandleT;
    use crate::core::ribosome::MockRibosomeT;
    use crate::fixt::DnaDefFixturator;
    use crate::fixt::KeystoreSenderFixturator;
<<<<<<< HEAD
    use crate::test_utils::fake_genesis;
    use ::fixt::prelude::*;
    use fixt::Unpredictable;
    use holo_hash::DnaHash;
    use holochain_p2p::HolochainP2pCellFixturator;
    use holochain_state::prelude::test_cache_env;
    use holochain_state::prelude::test_cell_env;
    use holochain_types::prelude::DnaDefHashed;
    use holochain_zome_types::fake_agent_pubkey_1;
    use holochain_zome_types::CellId;
    use holochain_zome_types::Header;
=======
    use crate::sweettest::*;
    use ::fixt::prelude::*;
    use fixt::Unpredictable;
    use holochain_lmdb::{env::EnvironmentWrite, test_utils::test_cell_env};
    use holochain_p2p::HolochainP2pCellFixturator;
    use holochain_state::prelude::SourceChainBuf;
    use holochain_wasm_test_utils::TestWasm;
>>>>>>> db248066
    use matches::assert_matches;

    fn get_chain(env: &EnvironmentWrite) -> SourceChainBuf {
        SourceChainBuf::new(env.clone().into()).unwrap()
    }

    #[tokio::test(flavor = "multi_thread")]
    async fn adds_init_marker() {
        let test_env = test_cell_env();
        let test_cache = test_cache_env();
        let env = test_env.env();
        let author = fake_agent_pubkey_1();

        // Genesis
        fake_genesis(env.clone()).await.unwrap();

        let workspace =
            HostFnWorkspace::new(env.clone(), test_cache.env(), author.clone()).unwrap();
        let mut ribosome = MockRibosomeT::new();
        let dna_def = DnaDefFixturator::new(Unpredictable).next().unwrap();
        let dna_hash = DnaHash::with_data_sync(&dna_def);
        let dna_def_hashed = DnaDefHashed::from_content_sync(dna_def.clone());
        // Setup the ribosome mock
        ribosome
            .expect_run_init()
            .returning(move |_workspace, _invocation| Ok(InitResult::Pass));
        ribosome.expect_dna_def().return_const(dna_def_hashed);

        let cell_id = CellId::new(dna_hash, fixt!(AgentPubKey));
        let conductor_api = Arc::new(MockConductorHandleT::new());
        let conductor_api = CellConductorApi::new(conductor_api, cell_id);
        let args = InitializeZomesWorkflowArgs {
            ribosome,
            dna_def,
            conductor_api,
        };
        let keystore = fixt!(KeystoreSender);
        let network = fixt!(HolochainP2pCell);
<<<<<<< HEAD
        initialize_zomes_workflow_inner(workspace.clone(), network, keystore, args)
            .await
            .unwrap();

        // Check init is added to the workspace
        let scratch = workspace.source_chain().snapshot().unwrap();
        assert_matches!(
            scratch.headers().next().unwrap().header(),
=======
        initialize_zomes_workflow(workspace, network, keystore, env.clone().into(), args)
            .await
            .unwrap();

        // - Ensure that the InitZomesComplete element got committed
        let source_chain = SourceChainBuf::new(env.into()).unwrap();
        assert_matches!(
            source_chain.get_at_index(3).unwrap().unwrap().header(),
            Header::InitZomesComplete(_)
        );
    }

    #[tokio::test(flavor = "multi_thread")]
    async fn commit_during_init() {
        // SweetDnaFile::unique_from_test_wasms(vec![TestWasm::Create, TestWasm::InitFail])
        let (dna, _) = SweetDnaFile::unique_from_test_wasms(vec![TestWasm::Create])
            .await
            .unwrap();
        let mut conductor = SweetConductor::from_standard_config().await;
        let app = conductor.setup_app("app", &[dna]).await.unwrap();
        let (cell,) = app.into_tuple();
        let zome = cell.zome("create_entry");

        assert_eq!(get_chain(cell.env()).len(), 3);

        let _: HeaderHash = conductor.call(&zome, "create_entry", ()).await;

        let source_chain = SourceChainBuf::new(cell.env().clone().into()).unwrap();
        // - Ensure that the InitZomesComplete element got committed after the
        //   element committed during init()
        assert_matches!(
            source_chain.get_at_index(4).unwrap().unwrap().header(),
>>>>>>> db248066
            Header::InitZomesComplete(_)
        );
    }

    #[tokio::test(flavor = "multi_thread")]
    async fn commit_during_init_one_zome_passes_one_fails() {
        let (dna, _) =
            SweetDnaFile::unique_from_test_wasms(vec![TestWasm::Create, TestWasm::InitFail])
                .await
                .unwrap();
        let mut conductor = SweetConductor::from_standard_config().await;
        let app = conductor.setup_app("app", &[dna]).await.unwrap();
        let (cell,) = app.into_tuple();
        let zome = cell.zome("create_entry");

        assert_eq!(get_chain(cell.env()).len(), 3);

        // - Ensure that the chain does not advance due to init failing
        let r: Result<HeaderHash, _> = conductor.call_fallible(&zome, "create_entry", ()).await;
        assert!(r.is_err());
        let source_chain = get_chain(cell.env());
        assert_eq!(source_chain.len(), 3);

        // - Ensure idempotence of the above
        let r: Result<HeaderHash, _> = conductor.call_fallible(&zome, "create_entry", ()).await;
        assert!(r.is_err());
        let source_chain = get_chain(cell.env());
        assert_eq!(source_chain.len(), 3);
    }

    #[tokio::test(flavor = "multi_thread")]
    async fn commit_during_init_one_zome_unimplemented_one_fails() {
        let zome_fail = InlineZome::new_unique(vec![]).callback("init", |api, _: ()| {
            api.create(EntryWithDefId::new(
                EntryDefId::CapGrant,
                Entry::CapGrant(CapGrantEntry {
                    tag: "".into(),
                    access: ().into(),
                    functions: vec![("no-init".into(), "xxx".into())].into_iter().collect(),
                }),
            ))?;
            Ok(InitCallbackResult::Fail("reason".into()))
        });
        let zome_no_init = crate::conductor::conductor::tests::simple_create_entry_zome();

        let (dna, _) = SweetDnaFile::unique_from_inline_zomes(vec![
            ("no-init", zome_no_init),
            ("fail", zome_fail),
        ])
        .await
        .unwrap();

        let mut conductor = SweetConductor::from_standard_config().await;
        let app = conductor.setup_app("app", &[dna]).await.unwrap();
        let (cell,) = app.into_tuple();
        let zome = cell.zome("no-init");

        assert_eq!(get_chain(cell.env()).len(), 3);

        // - Ensure that the chain does not advance due to init failing
        let r: Result<HeaderHash, _> = conductor.call_fallible(&zome, "create_entry", ()).await;
        assert!(r.is_err());
        let source_chain = get_chain(cell.env());
        assert_eq!(source_chain.len(), 3);

        // - Ensure idempotence of the above
        let r: Result<HeaderHash, _> = conductor.call_fallible(&zome, "create_entry", ()).await;
        assert!(r.is_err());
        let source_chain = get_chain(cell.env());
        assert_eq!(source_chain.len(), 3);
    }
}<|MERGE_RESOLUTION|>--- conflicted
+++ resolved
@@ -38,18 +38,11 @@
         initialize_zomes_workflow_inner(workspace.clone(), network, keystore, args).await?;
 
     // --- END OF WORKFLOW, BEGIN FINISHER BOILERPLATE ---
-<<<<<<< HEAD
-    workspace.flush()?;
-=======
 
     // only commit if the result was successful
     if result == InitResult::Pass {
-        let mut guard = workspace_lock.write().await;
-        let workspace: &mut CallZomeWorkspace = &mut guard;
-        // commit the workspace
-        writer.with_writer(|writer| workspace.flush_to_txn_ref(writer))?;
-    }
->>>>>>> db248066
+        workspace.flush()?;
+    }
     Ok(result)
 }
 
@@ -97,7 +90,7 @@
     use crate::core::ribosome::MockRibosomeT;
     use crate::fixt::DnaDefFixturator;
     use crate::fixt::KeystoreSenderFixturator;
-<<<<<<< HEAD
+    use crate::sweettest::*;
     use crate::test_utils::fake_genesis;
     use ::fixt::prelude::*;
     use fixt::Unpredictable;
@@ -105,23 +98,16 @@
     use holochain_p2p::HolochainP2pCellFixturator;
     use holochain_state::prelude::test_cache_env;
     use holochain_state::prelude::test_cell_env;
+    use holochain_state::prelude::SourceChain;
     use holochain_types::prelude::DnaDefHashed;
+    use holochain_wasm_test_utils::TestWasm;
     use holochain_zome_types::fake_agent_pubkey_1;
     use holochain_zome_types::CellId;
     use holochain_zome_types::Header;
-=======
-    use crate::sweettest::*;
-    use ::fixt::prelude::*;
-    use fixt::Unpredictable;
-    use holochain_lmdb::{env::EnvironmentWrite, test_utils::test_cell_env};
-    use holochain_p2p::HolochainP2pCellFixturator;
-    use holochain_state::prelude::SourceChainBuf;
-    use holochain_wasm_test_utils::TestWasm;
->>>>>>> db248066
     use matches::assert_matches;
 
-    fn get_chain(env: &EnvironmentWrite) -> SourceChainBuf {
-        SourceChainBuf::new(env.clone().into()).unwrap()
+    fn get_chain(cell: &SweetCell) -> SourceChain {
+        SourceChain::new(cell.env().clone().into(), cell.agent_pubkey().clone()).unwrap()
     }
 
     #[tokio::test(flavor = "multi_thread")]
@@ -156,7 +142,7 @@
         };
         let keystore = fixt!(KeystoreSender);
         let network = fixt!(HolochainP2pCell);
-<<<<<<< HEAD
+
         initialize_zomes_workflow_inner(workspace.clone(), network, keystore, args)
             .await
             .unwrap();
@@ -165,15 +151,6 @@
         let scratch = workspace.source_chain().snapshot().unwrap();
         assert_matches!(
             scratch.headers().next().unwrap().header(),
-=======
-        initialize_zomes_workflow(workspace, network, keystore, env.clone().into(), args)
-            .await
-            .unwrap();
-
-        // - Ensure that the InitZomesComplete element got committed
-        let source_chain = SourceChainBuf::new(env.into()).unwrap();
-        assert_matches!(
-            source_chain.get_at_index(3).unwrap().unwrap().header(),
             Header::InitZomesComplete(_)
         );
     }
@@ -189,16 +166,19 @@
         let (cell,) = app.into_tuple();
         let zome = cell.zome("create_entry");
 
-        assert_eq!(get_chain(cell.env()).len(), 3);
+        assert_eq!(get_chain(&cell).len().unwrap(), 3);
+        assert_eq!(
+            get_chain(&cell).query(&Default::default()).unwrap().len(),
+            3
+        );
 
         let _: HeaderHash = conductor.call(&zome, "create_entry", ()).await;
 
-        let source_chain = SourceChainBuf::new(cell.env().clone().into()).unwrap();
+        let source_chain = get_chain(&cell);
         // - Ensure that the InitZomesComplete element got committed after the
         //   element committed during init()
         assert_matches!(
-            source_chain.get_at_index(4).unwrap().unwrap().header(),
->>>>>>> db248066
+            source_chain.query(&Default::default()).unwrap()[4].header(),
             Header::InitZomesComplete(_)
         );
     }
@@ -214,19 +194,19 @@
         let (cell,) = app.into_tuple();
         let zome = cell.zome("create_entry");
 
-        assert_eq!(get_chain(cell.env()).len(), 3);
+        assert_eq!(get_chain(&cell).len().unwrap(), 3);
 
         // - Ensure that the chain does not advance due to init failing
         let r: Result<HeaderHash, _> = conductor.call_fallible(&zome, "create_entry", ()).await;
         assert!(r.is_err());
-        let source_chain = get_chain(cell.env());
-        assert_eq!(source_chain.len(), 3);
+        let source_chain = get_chain(&cell);
+        assert_eq!(source_chain.len().unwrap(), 3);
 
         // - Ensure idempotence of the above
         let r: Result<HeaderHash, _> = conductor.call_fallible(&zome, "create_entry", ()).await;
         assert!(r.is_err());
-        let source_chain = get_chain(cell.env());
-        assert_eq!(source_chain.len(), 3);
+        let source_chain = get_chain(&cell);
+        assert_eq!(source_chain.len().unwrap(), 3);
     }
 
     #[tokio::test(flavor = "multi_thread")]
@@ -256,18 +236,18 @@
         let (cell,) = app.into_tuple();
         let zome = cell.zome("no-init");
 
-        assert_eq!(get_chain(cell.env()).len(), 3);
+        assert_eq!(get_chain(&cell).len().unwrap(), 3);
 
         // - Ensure that the chain does not advance due to init failing
         let r: Result<HeaderHash, _> = conductor.call_fallible(&zome, "create_entry", ()).await;
         assert!(r.is_err());
-        let source_chain = get_chain(cell.env());
-        assert_eq!(source_chain.len(), 3);
+        let source_chain = get_chain(&cell);
+        assert_eq!(source_chain.len().unwrap(), 3);
 
         // - Ensure idempotence of the above
         let r: Result<HeaderHash, _> = conductor.call_fallible(&zome, "create_entry", ()).await;
         assert!(r.is_err());
-        let source_chain = get_chain(cell.env());
-        assert_eq!(source_chain.len(), 3);
+        let source_chain = get_chain(&cell);
+        assert_eq!(source_chain.len().unwrap(), 3);
     }
 }