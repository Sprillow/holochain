--- conflicted
+++ resolved
@@ -1,41 +1,29 @@
 //! The workflow and queue consumer for sys validation
 
 use super::*;
-<<<<<<< HEAD
 use crate::{
     conductor::api::CellConductorApiT,
     core::{
         queue_consumer::{OneshotWriter, TriggerSender, WorkComplete},
         state::{
             cascade::Cascade,
-            dht_op_integration::{
-                IntegratedDhtOpsStore, IntegrationLimboStore, IntegrationLimboValue,
-            },
+            dht_op_integration::{IntegrationLimboStore, IntegrationLimboValue},
             element_buf::ElementBuf,
             metadata::MetadataBuf,
             validation_db::{ValidationLimboStatus, ValidationLimboStore, ValidationLimboValue},
             workspace::{Workspace, WorkspaceResult},
         },
         sys_validate::*,
-=======
-use crate::core::{
-    queue_consumer::{OneshotWriter, TriggerSender, WorkComplete},
-    state::{
-        dht_op_integration::{IntegrationLimboStore, IntegrationLimboValue},
-        validation_db::{ValidationLimboStore, ValidationLimboValue},
-        workspace::{Workspace, WorkspaceResult},
->>>>>>> f8cccde2
     },
 };
 use error::WorkflowResult;
 use fallible_iterator::FallibleIterator;
 use holo_hash::DhtOpHash;
-<<<<<<< HEAD
 use holochain_keystore::Signature;
 use holochain_p2p::HolochainP2pCell;
 use holochain_state::{
     buffer::{BufferedStore, KvBuf},
-    db::{INTEGRATED_DHT_OPS, INTEGRATION_LIMBO},
+    db::INTEGRATION_LIMBO,
     prelude::{GetDb, Reader, Writer},
 };
 use holochain_types::{
@@ -46,14 +34,6 @@
     Header,
 };
 use std::convert::TryInto;
-=======
-use holochain_state::{
-    buffer::{BufferedStore, KvBuf},
-    db::INTEGRATION_LIMBO,
-    prelude::{GetDb, Reader, Writer},
-};
-use holochain_types::validate::ValidationStatus;
->>>>>>> f8cccde2
 use tracing::*;
 
 use types::{DhtOpOrder, Outcome};
@@ -71,12 +51,7 @@
     network: HolochainP2pCell,
     conductor_api: impl CellConductorApiT,
 ) -> WorkflowResult<WorkComplete> {
-<<<<<<< HEAD
     let complete = sys_validation_workflow_inner(&mut workspace, network, conductor_api).await?;
-=======
-    tracing::warn!("unimplemented passthrough");
-    let complete = sys_validation_workflow_inner(&mut workspace).await?;
->>>>>>> f8cccde2
 
     // --- END OF WORKFLOW, BEGIN FINISHER BOILERPLATE ---
 
@@ -89,7 +64,6 @@
     trigger_app_validation.trigger();
 
     Ok(complete)
-<<<<<<< HEAD
 }
 
 async fn sys_validation_workflow_inner(
@@ -461,7 +435,6 @@
 
 pub struct SysValidationWorkspace<'env> {
     pub integration_limbo: IntegrationLimboStore<'env>,
-    pub integrated_dht_ops: IntegratedDhtOpsStore<'env>,
     pub validation_limbo: ValidationLimboStore<'env>,
     pub element_vault: ElementBuf<'env>,
     pub meta_vault: MetadataBuf<'env>,
@@ -479,45 +452,15 @@
             network,
         )
     }
-=======
-}
-
-async fn sys_validation_workflow_inner(
-    workspace: &mut SysValidationWorkspace<'_>,
-) -> WorkflowResult<WorkComplete> {
-    let ops: Vec<ValidationLimboValue> = workspace.validation_limbo.drain_iter()?.collect()?;
-    for vlv in ops {
-        let op = vlv.op;
-        let hash = DhtOpHash::with_data(&op).await;
-        let v = IntegrationLimboValue {
-            validation_status: ValidationStatus::Valid,
-            op,
-        };
-        workspace.integration_limbo.put(hash, v)?;
-    }
-    Ok(WorkComplete::Complete)
-}
-
-pub struct SysValidationWorkspace<'env> {
-    pub integration_limbo: IntegrationLimboStore<'env>,
-    pub validation_limbo: ValidationLimboStore<'env>,
->>>>>>> f8cccde2
 }
 
 impl<'env> Workspace<'env> for SysValidationWorkspace<'env> {
     fn new(reader: &'env Reader<'env>, dbs: &impl GetDb) -> WorkspaceResult<Self> {
-<<<<<<< HEAD
-        let db = dbs.get_db(&*INTEGRATED_DHT_OPS)?;
-        let integrated_dht_ops = KvBuf::new(reader, db)?;
-
-=======
->>>>>>> f8cccde2
         let db = dbs.get_db(&*INTEGRATION_LIMBO)?;
         let integration_limbo = KvBuf::new(reader, db)?;
 
         let validation_limbo = ValidationLimboStore::new(reader, dbs)?;
 
-<<<<<<< HEAD
         let element_vault = ElementBuf::vault(reader, dbs, false)?;
         let meta_vault = MetadataBuf::vault(reader, dbs)?;
         let element_cache = ElementBuf::cache(reader, dbs)?;
@@ -525,7 +468,6 @@
 
         Ok(Self {
             integration_limbo,
-            integrated_dht_ops,
             validation_limbo,
             element_vault,
             meta_vault,
@@ -539,17 +481,6 @@
         // Flush for cascade
         self.element_cache.flush_to_txn(writer)?;
         self.meta_cache.flush_to_txn(writer)?;
-=======
-        Ok(Self {
-            integration_limbo,
-            validation_limbo,
-        })
-    }
-    fn flush_to_txn(self, writer: &mut Writer) -> WorkspaceResult<()> {
-        warn!("unimplemented passthrough");
-        self.validation_limbo.0.flush_to_txn(writer)?;
-        self.integration_limbo.flush_to_txn(writer)?;
->>>>>>> f8cccde2
         Ok(())
     }
 }