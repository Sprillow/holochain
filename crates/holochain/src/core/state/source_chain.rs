--- conflicted
+++ resolved
@@ -4,17 +4,10 @@
 //! cannot fail, so the function return types reflect that.
 
 use holo_hash::*;
-<<<<<<< HEAD
-use holochain_state::{
-    db::DbManager,
-    error::DatabaseResult,
-    prelude::{Readable, Reader},
-=======
 use holochain_keystore::Signature;
-use holochain_state::{db::DbManager, error::DatabaseResult, prelude::Readable};
+use holochain_state::{db::DbManager, error::DatabaseResult, prelude::{Readable, Reader}};
 use holochain_types::{
     address::HeaderAddress, chain_header::ChainHeader, entry::Entry, prelude::*,
->>>>>>> 1b0126ac
 };
 use shrinkwraprs::Shrinkwrap;
 
@@ -57,7 +50,83 @@
     }
 }
 
-<<<<<<< HEAD
+/// a chain element which is a triple containing the signature of the header along with the
+/// entry if the header type has one.
+#[derive(Clone, Debug, PartialEq)]
+pub struct ChainElement {
+    signed_header: SignedHeader,
+    maybe_entry: Option<Entry>,
+}
+
+impl ChainElement {
+    /// Raw element constructor.  Used only when we know that the values are valid.
+    pub fn new(signature: Signature, header: ChainHeader, maybe_entry: Option<Entry>) -> Self {
+        Self {
+            signed_header: SignedHeader { signature, header },
+            maybe_entry,
+        }
+    }
+
+    /// Validates a chain element
+    pub async fn validate(&self) -> SourceChainResult<()> {
+        self.signed_header.validate().await?;
+
+        //TODO: make sure that any cases around entry existence are valid:
+        //      SourceChainError::InvalidStructure(HeaderAndEntryMismatch(address)),
+        Ok(())
+    }
+
+    /// Access the signature portion of this triple.
+    pub fn signature(&self) -> &Signature {
+        self.signed_header.signature()
+    }
+
+    /// Access the ChainHeader portion of this triple.
+    pub fn header(&self) -> &ChainHeader {
+        self.signed_header.header()
+    }
+
+    /// Access the Entry portion of this triple.
+    pub fn entry(&self) -> &Option<Entry> {
+        &self.maybe_entry
+    }
+}
+
+/// the header and the signature that signed it
+#[derive(Clone, Debug, Serialize, Deserialize, PartialEq)]
+pub struct SignedHeader {
+    header: ChainHeader,
+    signature: Signature,
+}
+
+impl SignedHeader {
+    /// SignedHeader constructor
+    pub async fn new(keystore: &KeystoreSender, header: ChainHeader) -> SourceChainResult<Self> {
+        let signature = header.author().sign(keystore, &header).await?;
+        Ok(Self { signature, header })
+    }
+
+    /// Access the ChainHeader portion.
+    pub fn header(&self) -> &ChainHeader {
+        &self.header
+    }
+    /// Access the signature portion.
+    pub fn signature(&self) -> &Signature {
+        &self.signature
+    }
+    /// Validates a signed header
+    pub async fn validate(&self) -> SourceChainResult<()> {
+        if !self
+            .header
+            .author()
+            .verify_signature(&self.signature, &self.header)
+            .await?
+        {
+            return Err(SourceChainError::InvalidSignature);
+        }
+        Ok(())
+    }
+}
 pub mod raw {
     use super::*;
     // TODO write tests to varify the invariant.
@@ -145,82 +214,5 @@
             std::sync::Arc::try_unwrap(self.source_chain.take().expect("BUG: This has to be here"))
                 .expect("BUG: Invariant broken, strong reference active while guard is dropped");
         }
-=======
-/// a chain element which is a triple containing the signature of the header along with the
-/// entry if the header type has one.
-#[derive(Clone, Debug, PartialEq)]
-pub struct ChainElement {
-    signed_header: SignedHeader,
-    maybe_entry: Option<Entry>,
-}
-
-impl ChainElement {
-    /// Raw element constructor.  Used only when we know that the values are valid.
-    pub fn new(signature: Signature, header: ChainHeader, maybe_entry: Option<Entry>) -> Self {
-        Self {
-            signed_header: SignedHeader { signature, header },
-            maybe_entry,
-        }
-    }
-
-    /// Validates a chain element
-    pub async fn validate(&self) -> SourceChainResult<()> {
-        self.signed_header.validate().await?;
-
-        //TODO: make sure that any cases around entry existence are valid:
-        //      SourceChainError::InvalidStructure(HeaderAndEntryMismatch(address)),
-        Ok(())
-    }
-
-    /// Access the signature portion of this triple.
-    pub fn signature(&self) -> &Signature {
-        self.signed_header.signature()
-    }
-
-    /// Access the ChainHeader portion of this triple.
-    pub fn header(&self) -> &ChainHeader {
-        self.signed_header.header()
-    }
-
-    /// Access the Entry portion of this triple.
-    pub fn entry(&self) -> &Option<Entry> {
-        &self.maybe_entry
-    }
-}
-
-/// the header and the signature that signed it
-#[derive(Clone, Debug, Serialize, Deserialize, PartialEq)]
-pub struct SignedHeader {
-    header: ChainHeader,
-    signature: Signature,
-}
-
-impl SignedHeader {
-    /// SignedHeader constructor
-    pub async fn new(keystore: &KeystoreSender, header: ChainHeader) -> SourceChainResult<Self> {
-        let signature = header.author().sign(keystore, &header).await?;
-        Ok(Self { signature, header })
-    }
-
-    /// Access the ChainHeader portion.
-    pub fn header(&self) -> &ChainHeader {
-        &self.header
-    }
-    /// Access the signature portion.
-    pub fn signature(&self) -> &Signature {
-        &self.signature
-    }
-    /// Validates a signed header
-    pub async fn validate(&self) -> SourceChainResult<()> {
-        if !self
-            .header
-            .author()
-            .verify_signature(&self.signature, &self.header)
-            .await?
-        {
-            return Err(SourceChainError::InvalidSignature);
-        }
-        Ok(())
->>>>>>> 1b0126ac
     }
 }