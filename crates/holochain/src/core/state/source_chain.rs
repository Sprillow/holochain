--- conflicted
+++ resolved
@@ -218,14 +218,9 @@
 
     #[tokio::test(threaded_scheduler)]
     async fn test_get_cap_grant() -> SourceChainResult<()> {
-<<<<<<< HEAD
-        let arc = test_cell_env();
-        let env = arc.guard();
-=======
         let test_env = test_cell_env();
         let arc = test_env.env();
-        let env = arc.guard().await;
->>>>>>> 02053829
+        let env = arc.guard();
         let access = CapAccess::from(CapSecretFixturator::new(Unpredictable).next().unwrap());
         let secret = access.secret().unwrap();
         // @todo curry
@@ -268,14 +263,9 @@
 
     #[tokio::test(threaded_scheduler)]
     async fn test_get_cap_claim() -> SourceChainResult<()> {
-<<<<<<< HEAD
-        let arc = test_cell_env();
-        let env = arc.guard();
-=======
         let test_env = test_cell_env();
         let arc = test_env.env();
-        let env = arc.guard().await;
->>>>>>> 02053829
+        let env = arc.guard();
         let secret = CapSecretFixturator::new(Unpredictable).next().unwrap();
         let agent_pubkey = fake_agent_pubkey_1().into();
         let claim = CapClaim::new("tag".into(), agent_pubkey, secret.clone());
