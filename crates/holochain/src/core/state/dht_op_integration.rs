--- conflicted
+++ resolved
@@ -1,14 +1,8 @@
 //! Various types for the databases involved in the DhtOp integration workflow
 
 use crate::core::workflow::produce_dht_ops_workflow::dht_op_light::DhtOpLight;
-<<<<<<< HEAD
+use fallible_iterator::FallibleIterator;
 use holo_hash::*;
-=======
-use fallible_iterator::FallibleIterator;
-use holo_hash::DhtOpHash;
-use holo_hash::HoloHashBaseExt;
-use holo_hash_core::HoloHashCoreHash;
->>>>>>> 244c46e0
 use holochain_serialized_bytes::prelude::*;
 use holochain_state::{
     buffer::KvBuf,
@@ -17,12 +11,8 @@
     prelude::{BufferedStore, GetDb, Reader},
 };
 use holochain_types::{
-<<<<<<< HEAD
-    dht_op::DhtOp, timestamp::TS_SIZE, validate::ValidationStatus, TimestampKey,
-=======
-    composite_hash::AnyDhtHash, dht_arc::DhtArc, dht_op::DhtOp, timestamp::TS_SIZE,
-    validate::ValidationStatus, Timestamp, TimestampKey,
->>>>>>> 244c46e0
+    dht_arc::DhtArc, dht_op::DhtOp, timestamp::TS_SIZE, validate::ValidationStatus, Timestamp,
+    TimestampKey,
 };
 
 /// Database type for AuthoredDhtOps
@@ -178,19 +168,15 @@
 #[cfg(test)]
 mod tests {
     use super::*;
-<<<<<<< HEAD
-=======
     use crate::fixt::AnyDhtHashFixturator;
+    use ::fixt::prelude::*;
     use chrono::{Duration, Utc};
-    use fixt::prelude::*;
-    use holo_hash::{DhtOpHash, HoloHashBaseExt};
-    use holo_hash::{DhtOpHashFixturator, HeaderHashFixturator};
+    use holo_hash::fixt::{DhtOpHashFixturator, HeaderHashFixturator};
     use holochain_state::test_utils::test_cell_env;
     use holochain_state::{
         buffer::BufferedStore,
         env::{ReadManager, WriteManager},
     };
->>>>>>> 244c46e0
     use holochain_types::Timestamp;
     use pretty_assertions::assert_eq;
 
