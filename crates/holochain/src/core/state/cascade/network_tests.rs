use crate::{
    conductor::{dna_store::MockDnaStore, interface::websocket::test::setup_app},
    core::{
        state::{
            element_buf::ElementBuf,
            metadata::{MetadataBuf, MetadataBufT},
        },
        workflow::{integrate_dht_ops_workflow::integrate_to_cache, CallZomeWorkspace},
    },
    test_utils::test_network,
};
use ::fixt::prelude::*;
use fallible_iterator::FallibleIterator;
use futures::future::{Either, FutureExt};
use ghost_actor::GhostControlSender;
use hdk3::prelude::{EntryError, EntryVisibility};
use holo_hash::{
    hash_type::{self, AnyDht},
    AnyDhtHash, EntryHash, HasHash, HeaderHash,
};
use holochain_p2p::{
    actor::{GetLinksOptions, GetMetaOptions, GetOptions},
    HolochainP2pCell, HolochainP2pRef,
};
use holochain_serialized_bytes::SerializedBytes;
use holochain_state::{
    env::{EnvironmentWrite, ReadManager},
    prelude::{BufferedStore, GetDb, WriteManager},
    test_utils::test_cell_env,
};
use holochain_types::{
    app::InstalledCell,
    cell::CellId,
    dna::{DnaDef, DnaFile},
    element::{Element, GetElementResponse, WireElement},
    entry::option_entry_hashed,
    fixt::*,
    metadata::{MetadataSet, TimedHeaderHash},
    observability,
    test_utils::{fake_agent_pubkey_1, fake_agent_pubkey_2},
    Entry, EntryHashed, HeaderHashed, Timestamp,
};
use holochain_wasm_test_utils::TestWasm;
use holochain_zome_types::{
    element::SignedHeaderHashed,
    header::*,
    link::Link,
    metadata::{Details, EntryDhtStatus},
};
use maplit::btreeset;
use std::collections::BTreeMap;
use std::convert::{TryFrom, TryInto};
use tokio::{sync::oneshot, task::JoinHandle};
use tracing::*;
use unwrap_to::unwrap_to;

use crate::test_utils::host_fn_api::*;

#[tokio::test(threaded_scheduler)]
#[ignore]
async fn get_updates_cache() {
    observability::test_run().ok();
    // Database setup
<<<<<<< HEAD
    let env = test_cell_env();
    let dbs = env.dbs();
=======
    let test_env = test_cell_env();
    let env = test_env.env();
    let dbs = env.dbs().await;
>>>>>>> 02053829

    let (element_fixt_store, _) = generate_fixt_store().await;
    let expected = element_fixt_store
        .iter()
        .next()
        .map(|(h, e)| (h.clone(), e.clone()))
        .unwrap();

    // Create the cascade
    let mut workspace = CallZomeWorkspace::new(env.clone().into(), &dbs).unwrap();
    let (network, shutdown) = run_fixt_network(element_fixt_store, BTreeMap::new()).await;

    {
        // Construct the cascade with a network
        let mut cascade = workspace.cascade(network);

        // Call fetch element
        cascade
            .fetch_element_via_header(expected.0.clone().into(), Default::default())
            .await
            .unwrap();
    }

    // Check the cache has been updated
    let result = workspace
        .cache_cas
        .get_element(&expected.0)
        .await
        .unwrap()
        .unwrap();
    assert_eq!(result.header(), expected.1.header());
    assert_eq!(result.entry(), expected.1.entry());

    shutdown.clean().await;
}

#[tokio::test(threaded_scheduler)]
#[ignore]
async fn get_meta_updates_meta_cache() {
    observability::test_run().ok();
    // Database setup
<<<<<<< HEAD
    let env = test_cell_env();
    let dbs = env.dbs();
    let env_ref = env.guard();
=======
    let test_env = test_cell_env();
    let env = test_env.env();
    let dbs = env.dbs().await;
    let env_ref = env.guard().await;
>>>>>>> 02053829

    // Setup other metadata store with fixtures attached
    // to known entry hash
    let (_, meta_fixt_store) = generate_fixt_store().await;
    let expected = meta_fixt_store
        .iter()
        .next()
        .map(|(h, e)| (h.clone(), e.clone()))
        .unwrap();

    // Create the cascade
    let mut workspace = CallZomeWorkspace::new(env.clone().into(), &dbs).unwrap();
    let (network, shutdown) = run_fixt_network(BTreeMap::new(), meta_fixt_store).await;

    let returned = {
        // Construct the cascade with a network
        let mut cascade = workspace.cascade(network);

        // Create GetMetaOptions
        let options = GetMetaOptions::default();

        // Call fetch element
        cascade
            .fetch_meta(expected.0.clone().into(), options)
            .await
            .unwrap()
            .first()
            .cloned()
            .unwrap()
    };

    // Check the returned element is correct
    assert_eq!(returned.headers.len(), 1);
    assert_eq!(returned.headers.into_iter().next().unwrap(), expected.1);
    let result = {
        let reader = env_ref.reader().unwrap();

        // Check the cache has been updated
        workspace
            .cache_meta
            .get_headers(
                &reader,
                match expected.0.hash_type().clone() {
                    hash_type::AnyDht::Entry => expected.0.clone().into(),
                    _ => unreachable!(),
                },
            )
            .unwrap()
            .collect::<Vec<_>>()
            .unwrap()
    };
    assert_eq!(result[0], expected.1);
    assert_eq!(result.len(), 1);

    shutdown.clean().await;
}

#[tokio::test(threaded_scheduler)]
#[ignore]
async fn get_from_another_agent() {
    observability::test_run().ok();
    let dna_file = DnaFile::new(
        DnaDef {
            name: "dht_get_test".to_string(),
            uuid: "ba1d046d-ce29-4778-914b-47e6010d2faf".to_string(),
            properties: SerializedBytes::try_from(()).unwrap(),
            zomes: vec![TestWasm::CommitEntry.into()].into(),
        },
        vec![TestWasm::CommitEntry.into()],
    )
    .await
    .unwrap();

    let alice_agent_id = fake_agent_pubkey_1();
    let alice_cell_id = CellId::new(dna_file.dna_hash().to_owned(), alice_agent_id.clone());
    let alice_installed_cell = InstalledCell::new(alice_cell_id.clone(), "alice_handle".into());

    let bob_agent_id = fake_agent_pubkey_2();
    let bob_cell_id = CellId::new(dna_file.dna_hash().to_owned(), bob_agent_id.clone());
    let bob_installed_cell = InstalledCell::new(bob_cell_id.clone(), "bob_handle".into());

    let mut dna_store = MockDnaStore::new();

    dna_store.expect_get().return_const(Some(dna_file.clone()));
    dna_store
        .expect_add_dnas::<Vec<_>>()
        .times(2)
        .return_const(());
    dna_store
        .expect_add_entry_defs::<Vec<_>>()
        .times(2)
        .return_const(());
    dna_store.expect_get_entry_def().return_const(None);

    let (_tmpdir, _app_api, handle) = setup_app(
        vec![(alice_installed_cell, None), (bob_installed_cell, None)],
        dna_store,
    )
    .await;

    let options = GetOptions {
        remote_agent_count: None,
        timeout_ms: None,
        as_race: false,
        race_timeout_ms: None,
        follow_redirects: false,
        all_live_headers_with_metadata: false,
    };

    // Bob store element
    let entry = Post("Bananas are good for you".into());
    let entry_hash = EntryHash::with_data_sync(&Entry::try_from(entry.clone()).unwrap());
    let header_hash = {
        let (bob_env, call_data) = CallData::create(&bob_cell_id, &handle, &dna_file).await;
        let dbs = bob_env.dbs();
        let header_hash = commit_entry(
            &bob_env,
            &dbs,
            call_data.clone(),
            entry.clone().try_into().unwrap(),
            POST_ID,
        )
        .await;

        // Bob is not an authority yet
        // Make Bob an "authority"
        fake_authority(
            &bob_env,
            &dbs,
            header_hash.clone().into(),
            call_data.clone(),
        )
        .await;
        header_hash
    };

    // Alice get element from bob
    let element = {
        let (alice_env, call_data) = CallData::create(&alice_cell_id, &handle, &dna_file).await;
        let dbs = alice_env.dbs();
        get(
            &alice_env,
            &dbs,
            call_data,
            entry_hash.clone().into(),
            options.clone(),
        )
        .await
    };

    let (signed_header, ret_entry) = element.unwrap().into_inner();

    // TODO: Check signed header is the same header

    // Check Bob is the author
    assert_eq!(*signed_header.header().author(), bob_agent_id);

    // Check entry is the same
    let ret_entry: Post = ret_entry.unwrap().try_into().unwrap();
    assert_eq!(entry, ret_entry);

    let new_entry = Post("Bananas are bendy".into());
    let (remove_hash, update_hash) = {
        let (bob_env, call_data) = CallData::create(&bob_cell_id, &handle, &dna_file).await;
        let dbs = bob_env.dbs();
        let remove_hash =
            delete_entry(&bob_env, &dbs, call_data.clone(), header_hash.clone()).await;

        fake_authority(
            &bob_env,
            &dbs,
            remove_hash.clone().into(),
            call_data.clone(),
        )
        .await;
        let update_hash = update_entry(
            &bob_env,
            &dbs,
            call_data.clone(),
            new_entry.clone().try_into().unwrap(),
            POST_ID,
            header_hash.clone(),
        )
        .await;
        fake_authority(
            &bob_env,
            &dbs,
            update_hash.clone().into(),
            call_data.clone(),
        )
        .await;
        (remove_hash, update_hash)
    };

    // Alice get element from bob
    let (entry_details, header_details) = {
        let (alice_env, call_data) = CallData::create(&alice_cell_id, &handle, &dna_file).await;
        let dbs = alice_env.dbs();
        debug!(the_entry_hash = ?entry_hash);
        let entry_details = get_details(
            &alice_env,
            &dbs,
            call_data.clone(),
            entry_hash.into(),
            options.clone(),
        )
        .await
        .unwrap();
        let header_details = get_details(
            &alice_env,
            &dbs,
            call_data.clone(),
            header_hash.clone().into(),
            options.clone(),
        )
        .await
        .unwrap();
        (entry_details, header_details)
    };

    let entry_details = unwrap_to!(entry_details => Details::Entry).clone();
    let header_details = unwrap_to!(header_details => Details::Element).clone();

    assert_eq!(Post::try_from(entry_details.entry).unwrap(), entry);
    assert_eq!(entry_details.headers.len(), 1);
    assert_eq!(entry_details.deletes.len(), 1);
    assert_eq!(entry_details.updates.len(), 1);
    assert_eq!(entry_details.entry_dht_status, EntryDhtStatus::Dead);
    assert_eq!(
        HeaderHash::with_data_sync(entry_details.headers.get(0).unwrap()),
        header_hash
    );
    assert_eq!(
        HeaderHash::with_data_sync(&Header::ElementDelete(
            entry_details.deletes.get(0).unwrap().clone()
        )),
        remove_hash
    );
    assert_eq!(
        HeaderHash::with_data_sync(&Header::EntryUpdate(
            entry_details.updates.get(0).unwrap().clone()
        )),
        update_hash
    );

    assert_eq!(header_details.deletes.len(), 1);
    assert_eq!(*header_details.element.header_address(), header_hash);
    assert_eq!(
        HeaderHash::with_data_sync(&Header::ElementDelete(
            header_details.deletes.get(0).unwrap().clone()
        )),
        remove_hash
    );

    let shutdown = handle.take_shutdown_handle().await.unwrap();
    handle.shutdown().await;
    shutdown.await.unwrap();
}

#[tokio::test(threaded_scheduler)]
// @todo this is flakey for some reason
#[ignore]
async fn get_links_from_another_agent() {
    observability::test_run().ok();
    let dna_file = DnaFile::new(
        DnaDef {
            name: "dht_get_test".to_string(),
            uuid: "ba1d046d-ce29-4778-914b-47e6010d2faf".to_string(),
            properties: SerializedBytes::try_from(()).unwrap(),
            zomes: vec![TestWasm::CommitEntry.into()].into(),
        },
        vec![TestWasm::CommitEntry.into()],
    )
    .await
    .unwrap();

    let alice_agent_id = fake_agent_pubkey_1();
    let alice_cell_id = CellId::new(dna_file.dna_hash().to_owned(), alice_agent_id.clone());
    let alice_installed_cell = InstalledCell::new(alice_cell_id.clone(), "alice_handle".into());

    let bob_agent_id = fake_agent_pubkey_2();
    let bob_cell_id = CellId::new(dna_file.dna_hash().to_owned(), bob_agent_id.clone());
    let bob_installed_cell = InstalledCell::new(bob_cell_id.clone(), "bob_handle".into());

    let mut dna_store = MockDnaStore::new();

    dna_store.expect_get().return_const(Some(dna_file.clone()));
    dna_store
        .expect_add_dnas::<Vec<_>>()
        .times(2)
        .return_const(());
    dna_store
        .expect_add_entry_defs::<Vec<_>>()
        .times(2)
        .return_const(());
    dna_store.expect_get_entry_def().return_const(None);

    let (_tmpdir, _app_api, handle) = setup_app(
        vec![(alice_installed_cell, None), (bob_installed_cell, None)],
        dna_store,
    )
    .await;

    let link_options = GetLinksOptions { timeout_ms: None };

    // Bob store links
    let base = Post("Bananas are good for you".into());
    let target = Post("Potassium is radioactive".into());
    let base_entry_hash = EntryHash::with_data_sync(&Entry::try_from(base.clone()).unwrap());
    let target_entry_hash = EntryHash::with_data_sync(&Entry::try_from(target.clone()).unwrap());
    let link_tag = fixt!(LinkTag);
    let link_add_hash = {
        let (bob_env, call_data) = CallData::create(&bob_cell_id, &handle, &dna_file).await;
        let dbs = bob_env.dbs();
        let base_header_hash = commit_entry(
            &bob_env,
            &dbs,
            call_data.clone(),
            base.clone().try_into().unwrap(),
            POST_ID,
        )
        .await;

        let target_header_hash = commit_entry(
            &bob_env,
            &dbs,
            call_data.clone(),
            target.clone().try_into().unwrap(),
            POST_ID,
        )
        .await;

        fake_authority(
            &bob_env,
            &dbs,
            target_header_hash.clone().into(),
            call_data.clone(),
        )
        .await;
        fake_authority(
            &bob_env,
            &dbs,
            base_header_hash.clone().into(),
            call_data.clone(),
        )
        .await;

        // Link the entries
        let link_add_hash = link_entries(
            &bob_env,
            &dbs,
            call_data.clone(),
            base_entry_hash.clone(),
            target_entry_hash.clone(),
            link_tag.clone(),
        )
        .await;

        fake_authority(
            &bob_env,
            &dbs,
            link_add_hash.clone().into(),
            call_data.clone(),
        )
        .await;

        link_add_hash
    };

    // Alice get links from bob
    let links = {
        let (alice_env, call_data) = CallData::create(&alice_cell_id, &handle, &dna_file).await;
        let dbs = alice_env.dbs();

        get_links(
            &alice_env,
            &dbs,
            call_data.clone(),
            base_entry_hash.clone(),
            None,
            link_options.clone(),
        )
        .await
    };

    assert_eq!(links.len(), 1);

    let expt = Link {
        target: target_entry_hash.clone(),
        timestamp: links.get(0).unwrap().timestamp.clone(),
        tag: link_tag.clone(),
    };
    assert_eq!(*links.get(0).unwrap(), expt);

    // Remove the link
    {
        let (bob_env, call_data) = CallData::create(&bob_cell_id, &handle, &dna_file).await;
        let dbs = bob_env.dbs();

        // Link the entries
        let link_remove_hash =
            remove_link(&bob_env, &dbs, call_data.clone(), link_add_hash.clone()).await;

        fake_authority(
            &bob_env,
            &dbs,
            link_remove_hash.clone().into(),
            call_data.clone(),
        )
        .await;
    }

    let links = {
        let (alice_env, call_data) = CallData::create(&alice_cell_id, &handle, &dna_file).await;
        let dbs = alice_env.dbs();

        get_link_details(
            &alice_env,
            &dbs,
            call_data.clone(),
            base_entry_hash.clone(),
            link_tag.clone(),
            link_options.clone(),
        )
        .await
    };

    assert_eq!(links.len(), 1);
    let (link_add, link_removes) = links.get(0).unwrap().clone();
    assert_eq!(link_removes.len(), 1);
    let link_remove = link_removes.get(0).unwrap().clone();
    assert_eq!(link_add.tag, link_tag);
    assert_eq!(link_add.target_address, target_entry_hash);
    assert_eq!(link_add.base_address, base_entry_hash);
    assert_eq!(
        link_remove.link_add_address,
        HeaderHash::with_data_sync(&Header::LinkAdd(link_add))
    );

    let shutdown = handle.take_shutdown_handle().await.unwrap();
    handle.shutdown().await;
    shutdown.await.unwrap();
}

<<<<<<< HEAD
=======
#[derive(Default, SerializedBytes, Serialize, Deserialize, Eq, PartialEq, Clone, Debug)]
#[repr(transparent)]
#[serde(transparent)]
struct Post(String);

impl TryFrom<Post> for Entry {
    type Error = EntryError;
    fn try_from(post: Post) -> Result<Self, Self::Error> {
        Entry::app(post.try_into()?)
    }
}

impl TryFrom<Entry> for Post {
    type Error = EntryError;
    fn try_from(entry: Entry) -> Result<Self, Self::Error> {
        let entry = unwrap_to!(entry => Entry::App).clone();
        Ok(Post::try_from(entry.into_sb())?)
    }
}

#[derive(Clone)]
struct CallData {
    ribosome: WasmRibosome,
    zome_name: ZomeName,
    network: HolochainP2pCell,
    keystore: KeystoreSender,
}

>>>>>>> 02053829
struct Shutdown {
    handle: JoinHandle<()>,
    kill: oneshot::Sender<()>,
    network: HolochainP2pRef,
}

impl Shutdown {
    async fn clean(self) {
        let Self {
            handle,
            kill,
            network,
        } = self;
        kill.send(()).ok();
        // Give the network some time to clean up but don't block tests if it doesn't
        tokio::time::timeout(
            std::time::Duration::from_secs(2),
            network.ghost_actor_shutdown(),
        )
        .await
        .ok();
        tokio::time::timeout(std::time::Duration::from_secs(2), handle)
            .await
            .ok();
    }
}
/// Run a test network handler which accepts two data sources to draw from.
/// It only handles Get and GetMeta requests.
/// - When handling a Get, it pulls the corresponding Element from the `element_fixt_store`
/// - When handling a GetMeta, it pulls the corresponding `TimedHeaderHash` from the `meta_fixt_store
///    and constructs a `MetadataSet` containing only that single `TimedHeaderHash`
async fn run_fixt_network(
    element_fixt_store: BTreeMap<HeaderHash, Element>,
    meta_fixt_store: BTreeMap<AnyDhtHash, TimedHeaderHash>,
) -> (HolochainP2pCell, Shutdown) {
    // Create the network
    let (network, mut recv, cell_network) = test_network(None, None).await;
    let (kill, killed) = tokio::sync::oneshot::channel();

    // Return fixt store data to gets
    let handle = tokio::task::spawn({
        async move {
            use tokio::stream::StreamExt;
            let mut killed = killed.into_stream();
            while let Either::Right((Some(evt), _)) =
                futures::future::select(killed.next(), recv.next()).await
            {
                use holochain_p2p::event::HolochainP2pEvent::*;
                debug!(?evt);
                match evt {
                    Get {
                        dht_hash, respond, ..
                    } => {
                        let dht_hash = match dht_hash.hash_type() {
                            AnyDht::Header => dht_hash.into(),
                            _ => unreachable!(),
                        };

                        let chain_element = element_fixt_store
                            .get(&dht_hash)
                            .cloned()
                            .map(|element| {
                                GetElementResponse::GetHeader(Some(Box::new(
                                    WireElement::from_element(element, None),
                                )))
                                .try_into()
                                .unwrap()
                            })
                            .unwrap();
                        respond.respond(Ok(async move { Ok(chain_element) }.boxed().into()));
                    }
                    GetMeta {
                        dht_hash,
                        // TODO; Use options
                        options: _options,
                        respond,
                        ..
                    } => {
                        let header_hash = meta_fixt_store.get(&dht_hash).cloned().unwrap();
                        let metadata = MetadataSet {
                            headers: btreeset! {header_hash},
                            deletes: btreeset! {},
                            updates: btreeset! {},
                            invalid_headers: btreeset! {},
                            entry_dht_status: None,
                        };
                        respond.respond(Ok(async move { Ok(metadata.try_into().unwrap()) }
                            .boxed()
                            .into()));
                    }
                    _ => (),
                }
            }
        }
    });
    (
        cell_network,
        Shutdown {
            handle,
            kill,
            network,
        },
    )
}

async fn generate_fixt_store() -> (
    BTreeMap<HeaderHash, Element>,
    BTreeMap<AnyDhtHash, TimedHeaderHash>,
) {
    let mut store = BTreeMap::new();
    let mut meta_store = BTreeMap::new();
    let entry = EntryFixturator::new(AppEntry).next().unwrap();
    let entry_hash = EntryHashed::from_content_sync(entry.clone()).into_hash();
    let mut element_create = fixt!(EntryCreate);
    let entry_type = AppEntryTypeFixturator::new(EntryVisibility::Public)
        .map(EntryType::App)
        .next()
        .unwrap();
    element_create.entry_type = entry_type;
    element_create.entry_hash = entry_hash.clone();
    let header = HeaderHashed::from_content_sync(Header::EntryCreate(element_create));
    let hash = header.as_hash().clone();
    let signed_header = SignedHeaderHashed::with_presigned(header, fixt!(Signature));
    meta_store.insert(
        entry_hash.into(),
        TimedHeaderHash {
            timestamp: Timestamp::now(),
            header_hash: hash.clone(),
        },
    );
    store.insert(hash, Element::new(signed_header, Some(entry)));
    (store, meta_store)
}

async fn fake_authority<'env>(
    env: &EnvironmentWrite,
    dbs: &impl GetDb,
    hash: AnyDhtHash,
    call_data: CallData,
) {
    // Check bob can get the entry
    let element = get(
        &env.clone().into(),
        dbs,
        call_data,
        hash.clone().into(),
        GetOptions::default(),
    )
    .await
    .unwrap();

    let mut element_vault = ElementBuf::vault(env.clone().into(), dbs, false).unwrap();
    let mut meta_vault = MetadataBuf::vault(env.clone().into(), dbs).unwrap();

    // Write to the meta vault to fake being an authority
    let (shh, e) = element.clone().into_inner();
    element_vault
        .put(shh, option_entry_hashed(e).await)
        .unwrap();

    integrate_to_cache(&element, &element_vault, &mut meta_vault)
        .await
        .unwrap();

    env.guard()
        .with_commit(|writer| {
            element_vault.flush_to_txn(writer)?;
            meta_vault.flush_to_txn(writer)
        })
        .unwrap();
}<|MERGE_RESOLUTION|>--- conflicted
+++ resolved
@@ -13,7 +13,7 @@
 use fallible_iterator::FallibleIterator;
 use futures::future::{Either, FutureExt};
 use ghost_actor::GhostControlSender;
-use hdk3::prelude::{EntryError, EntryVisibility};
+use hdk3::prelude::EntryVisibility;
 use holo_hash::{
     hash_type::{self, AnyDht},
     AnyDhtHash, EntryHash, HasHash, HeaderHash,
@@ -61,14 +61,9 @@
 async fn get_updates_cache() {
     observability::test_run().ok();
     // Database setup
-<<<<<<< HEAD
-    let env = test_cell_env();
-    let dbs = env.dbs();
-=======
     let test_env = test_cell_env();
     let env = test_env.env();
-    let dbs = env.dbs().await;
->>>>>>> 02053829
+    let dbs = env.dbs();
 
     let (element_fixt_store, _) = generate_fixt_store().await;
     let expected = element_fixt_store
@@ -110,16 +105,10 @@
 async fn get_meta_updates_meta_cache() {
     observability::test_run().ok();
     // Database setup
-<<<<<<< HEAD
-    let env = test_cell_env();
+    let test_env = test_cell_env();
+    let env = test_env.env();
     let dbs = env.dbs();
     let env_ref = env.guard();
-=======
-    let test_env = test_cell_env();
-    let env = test_env.env();
-    let dbs = env.dbs().await;
-    let env_ref = env.guard().await;
->>>>>>> 02053829
 
     // Setup other metadata store with fixtures attached
     // to known entry hash
@@ -564,37 +553,6 @@
     shutdown.await.unwrap();
 }
 
-<<<<<<< HEAD
-=======
-#[derive(Default, SerializedBytes, Serialize, Deserialize, Eq, PartialEq, Clone, Debug)]
-#[repr(transparent)]
-#[serde(transparent)]
-struct Post(String);
-
-impl TryFrom<Post> for Entry {
-    type Error = EntryError;
-    fn try_from(post: Post) -> Result<Self, Self::Error> {
-        Entry::app(post.try_into()?)
-    }
-}
-
-impl TryFrom<Entry> for Post {
-    type Error = EntryError;
-    fn try_from(entry: Entry) -> Result<Self, Self::Error> {
-        let entry = unwrap_to!(entry => Entry::App).clone();
-        Ok(Post::try_from(entry.into_sb())?)
-    }
-}
-
-#[derive(Clone)]
-struct CallData {
-    ribosome: WasmRibosome,
-    zome_name: ZomeName,
-    network: HolochainP2pCell,
-    keystore: KeystoreSender,
-}
-
->>>>>>> 02053829
 struct Shutdown {
     handle: JoinHandle<()>,
     kill: oneshot::Sender<()>,
