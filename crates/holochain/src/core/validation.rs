--- conflicted
+++ resolved
@@ -79,13 +79,8 @@
     fn from(op: &DhtOp) -> Self {
         use DhtOpOrder::*;
         match op {
-<<<<<<< HEAD
-            DhtOp::StoreElement(_, h, _) => StoreElement(h.timestamp()),
+            DhtOp::StoreRecord(_, h, _) => StoreRecord(h.timestamp()),
             DhtOp::StoreEntry(_, h, _) => StoreEntry(h.timestamp()),
-=======
-            DhtOp::StoreRecord(_, h, _) => StoreRecord(h.timestamp()),
-            DhtOp::StoreEntry(_, h, _) => StoreEntry(*h.timestamp()),
->>>>>>> 7815b966
             DhtOp::RegisterAgentActivity(_, h) => RegisterAgentActivity(h.timestamp()),
             DhtOp::RegisterUpdatedContent(_, h, _) => RegisterUpdatedContent(h.timestamp),
             DhtOp::RegisterUpdatedRecord(_, h, _) => RegisterUpdatedRecord(h.timestamp),
