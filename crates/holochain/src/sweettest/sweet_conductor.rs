--- conflicted
+++ resolved
@@ -98,14 +98,10 @@
     }
 
     /// Create a handle from an existing environment and config
-<<<<<<< HEAD
-    async fn from_existing(envs: &TestEnvs, config: &ConductorConfig) -> ConductorHandle {
-=======
     pub async fn handle_from_existing(
-        envs: &TestEnvironments,
+        envs: &TestEnvs,
         config: &ConductorConfig,
     ) -> ConductorHandle {
->>>>>>> e0681530
         Conductor::builder()
             .config(config.clone())
             .test(envs)
