use anyhow::Result;
use assert_cmd::prelude::*;
use futures::Future;
use holochain_2020::conductor::{
    api::{AdminRequest, AdminResponse, AppRequest, AppResponse},
    config::*,
    error::ConductorError,
    Conductor, ConductorHandle,
};
use holochain_2020::core::ribosome::NamedInvocation;
use holochain_2020::core::ribosome::ZomeCallInvocationFixturator;
use holochain_types::{
    app::{InstallAppDnaPayload, InstallAppPayload},
    cell::CellId,
    dna::{DnaFile, JsonProperties},
    observability,
    prelude::*,
    test_utils::{fake_agent_pubkey_1, fake_dna_file, fake_dna_zomes, write_fake_dna_file},
};
use holochain_wasm_test_utils::TestWasm;
use holochain_websocket::*;
use holochain_zome_types::*;
use matches::assert_matches;
use std::sync::Arc;
use std::{path::PathBuf, process::Stdio, time::Duration};
use tempdir::TempDir;
use test_wasm_common::TestString;
use tokio::io::{AsyncBufReadExt, BufReader};
use tokio::process::{Child, Command};
use tokio::stream::StreamExt;
use tracing::*;
use url2::prelude::*;
use uuid::Uuid;

fn spawn_output(holochain: &mut Child) {
    let stdout = holochain.stdout.take();
    let stderr = holochain.stderr.take();
    tokio::task::spawn(async move {
        if let Some(stdout) = stdout {
            let mut reader = BufReader::new(stdout).lines();
            while let Ok(Some(line)) = reader.next_line().await {
                trace!("holochain bin stdout: {}", line);
            }
        }
    });
    tokio::task::spawn(async move {
        if let Some(stderr) = stderr {
            let mut reader = BufReader::new(stderr).lines();
            while let Ok(Some(line)) = reader.next_line().await {
                trace!("holochain bin stderr: {}", line);
            }
        }
    });
}

async fn check_started(holochain: &mut Child) {
    let started = tokio::time::timeout(std::time::Duration::from_secs(1), holochain).await;
    if let Ok(status) = started {
        panic!("Holochain failed to start. status: {:?}", status);
    }
}

fn create_config(port: u16, environment_path: PathBuf) -> ConductorConfig {
    ConductorConfig {
        admin_interfaces: Some(vec![AdminInterfaceConfig {
            driver: InterfaceDriver::Websocket { port },
        }]),
        environment_path: environment_path.into(),
        network: None,
        signing_service_uri: None,
        encryption_service_uri: None,
        decryption_service_uri: None,
        dpki: None,
        passphrase_service: Some(PassphraseServiceConfig::Mock {
            passphrase: "password".into(),
        }),
    }
}

fn write_config(mut path: PathBuf, config: &ConductorConfig) -> PathBuf {
    path.push("conductor_config.toml");
    std::fs::write(path.clone(), toml::to_string(&config).unwrap()).unwrap();
    path
}

#[instrument(skip(holochain, response))]
async fn check_timeout<T>(
    holochain: &mut Child,
    response: impl Future<Output = Result<T, std::io::Error>>,
    timeout_millis: u64,
) -> T {
    match tokio::time::timeout(std::time::Duration::from_millis(timeout_millis), response).await {
        Ok(response) => response.unwrap(),
        Err(_) => {
            holochain.kill().unwrap();
            error!("Timeout");
            panic!("Timed out on request");
        }
    }
}

async fn admin_port(conductor: &ConductorHandle) -> u16 {
    conductor
        .get_arbitrary_admin_websocket_port()
        .await
        .expect("No admin port open on conductor")
}

async fn websocket_client(
    conductor: &ConductorHandle,
) -> Result<(WebsocketSender, WebsocketReceiver)> {
    let port = admin_port(conductor).await;
    websocket_client_by_port(port).await
}

async fn websocket_client_by_port(port: u16) -> Result<(WebsocketSender, WebsocketReceiver)> {
    Ok(websocket_connect(
        url2!("ws://127.0.0.1:{}", port),
        Arc::new(WebsocketConfig::default()),
    )
    .await?)
}

#[tokio::test(threaded_scheduler)]
async fn call_admin() {
    observability::test_run().ok();
    // NOTE: This is a full integration test that
    // actually runs the holochain binary

    // TODO: B-01453: can we make this port 0 and find out the dynamic port later?
    let port = 9909;

    let tmp_dir = TempDir::new("conductor_cfg").unwrap();
    let path = tmp_dir.path().to_path_buf();
    let environment_path = path.clone();
    let config = create_config(port, environment_path);
    let config_path = write_config(path, &config);

    let cmd = std::process::Command::cargo_bin("holochain-2020").unwrap();
    let mut cmd = Command::from(cmd);
    cmd.arg("--structured")
        .arg("--config-path")
        .arg(config_path)
        .env("RUST_LOG", "debug")
        .stdout(Stdio::piped())
        .stderr(Stdio::piped())
        .kill_on_drop(true);
    let mut holochain = cmd.spawn().expect("Failed to spawn holochain");
    spawn_output(&mut holochain);
    check_started(&mut holochain).await;

    let (mut client, _) = websocket_client_by_port(port).await.unwrap();

    let uuid = Uuid::new_v4();
    let dna = fake_dna_file(&uuid.to_string());
    let original_dna_hash = dna.dna_hash().clone();

    // Make properties
    let properties: JsonProperties = serde_json::json!({
        "test": "example",
        "how_many": 42,
    })
    .into();

    // Install Dna
    let (fake_dna_path, _tmpdir) = write_fake_dna_file(dna.clone()).await.unwrap();
    let dna_payload = InstallAppDnaPayload {
        path: fake_dna_path,
        nick: "nick".into(),
        properties: Some(properties.clone()),
        membrane_proof: None,
    };
    let agent_key = fake_agent_pubkey_1();
    let payload = InstallAppPayload {
        dnas: vec![dna_payload],
        app_id: "test".to_string(),
        agent_key,
    };
    let request = AdminRequest::InstallApp(Box::new(payload));
    let response = client.request(request);
    let response = check_timeout(&mut holochain, response, 1000).await;
    assert_matches!(response, AdminResponse::AppInstalled(_));

    // List Dnas
    let request = AdminRequest::ListDnas;
    let response = client.request(request);
    let response = check_timeout(&mut holochain, response, 1000).await;

    let tmp_wasm = dna.code().values().cloned().collect::<Vec<_>>();
    let mut tmp_dna = dna.dna().clone();
    tmp_dna.properties = properties.try_into().unwrap();
    let dna = DnaFile::new(tmp_dna, tmp_wasm).await.unwrap();

    assert_ne!(&original_dna_hash, dna.dna_hash());

    let expects = vec![dna.dna_hash().clone()];
    assert_matches!(response, AdminResponse::ListDnas(a) if a == expects);

    holochain.kill().expect("Failed to kill holochain");
}

async fn start_holochain(config_path: PathBuf) -> Child {
    let cmd = std::process::Command::cargo_bin("holochain-2020").unwrap();
    let mut cmd = Command::from(cmd);
    cmd.arg("--structured")
        .arg("--config-path")
        .arg(config_path)
        .env("RUST_LOG", "trace")
        .stdout(Stdio::piped())
        .stderr(Stdio::piped())
        .kill_on_drop(true);
    let mut holochain = cmd.spawn().expect("Failed to spawn holochain");
    spawn_output(&mut holochain);
    check_started(&mut holochain).await;
    holochain
}

async fn call_foo_fn(app_port: u16, original_dna_hash: DnaHash, holochain: &mut Child) {
    // Connect to App Interface
    let (mut app_interface, _) = websocket_client_by_port(app_port).await.unwrap();

    #[derive(Debug, serde::Serialize, serde::Deserialize, SerializedBytes)]
    struct Payload {
        a: u32,
    }
    let payload = Payload { a: 1 };
    let cell_id = CellId::from((original_dna_hash, fake_agent_pubkey_1()));
    let request = Box::new(
        ZomeCallInvocationFixturator::new(NamedInvocation(
            cell_id,
            TestWasm::Foo,
            "foo".into(),
            HostInput::new(payload.try_into().unwrap()),
        ))
        .next()
        .unwrap(),
    );
    let request = AppRequest::ZomeCallInvocation(request);
    let response = app_interface.request(request);
<<<<<<< HEAD
    let call_response = check_timeout(holochain, response, 4000).await;
=======
    let call_response = check_timeout(holochain, response, 10000).await;
>>>>>>> c0236419
    let foo = TestString::from(String::from("foo"));
    let expected = Box::new(GuestOutput::new(foo.try_into().unwrap()));
    trace!(?call_response);
    assert_matches!(call_response, AppResponse::ZomeCallInvocation(response) if response == expected);
    app_interface
        .close(1000, "Shutting down".into())
        .await
        .unwrap();
}

async fn attach_app_interface(client: &mut WebsocketSender, holochain: &mut Child) -> u16 {
    let request = AdminRequest::AttachAppInterface { port: None };
    let response = client.request(request);
    let response = check_timeout(holochain, response, 1000).await;
    match response {
        AdminResponse::AppInterfaceAttached { port } => port,
        _ => panic!("Attach app interface failed: {:?}", response),
    }
}

async fn retry_admin_interface(port: u16, mut attempts: usize, delay: Duration) -> WebsocketSender {
    loop {
        match websocket_client_by_port(port).await {
            Ok(c) => return c.0,
            Err(e) => {
                attempts -= 1;
                if attempts == 0 {
                    panic!("Failed to join admin interface");
                }
                warn!(
                    "Failed with {:?} to open admin interface, trying {} more times",
                    e, attempts
                );
                tokio::time::delay_for(delay).await;
            }
        }
    }
}

#[tokio::test(threaded_scheduler)]
async fn call_zome() {
    observability::test_run().ok();
    // NOTE: This is a full integration test that
    // actually runs the holochain binary

    // TODO: B-01453: can we make this port 0 and find out the dynamic port later?
    let port = 9910;

    let tmp_dir = TempDir::new("conductor_cfg_2").unwrap();
    let path = tmp_dir.path().to_path_buf();
    let environment_path = path.clone();
    let config = create_config(port, environment_path);
    let config_path = write_config(path, &config);

    let mut holochain = start_holochain(config_path.clone()).await;

    let (mut client, _) = websocket_client_by_port(port).await.unwrap();

    let uuid = Uuid::new_v4();
    let dna = fake_dna_zomes(
        &uuid.to_string(),
        vec![(TestWasm::Foo.into(), TestWasm::Foo.into())],
    );
    let original_dna_hash = dna.dna_hash().clone();

    // Install Dna
    let (fake_dna_path, _tmpdir) = write_fake_dna_file(dna.clone()).await.unwrap();
    let dna_payload = InstallAppDnaPayload::path_only(fake_dna_path, "".to_string());
    let agent_key = fake_agent_pubkey_1();
    let payload = InstallAppPayload {
        dnas: vec![dna_payload],
        app_id: "test".to_string(),
        agent_key,
    };
    let request = AdminRequest::InstallApp(Box::new(payload));
    let response = client.request(request);
    let response = check_timeout(&mut holochain, response, 3000).await;
    assert_matches!(response, AdminResponse::AppInstalled(_));

    // List Dnas
    let request = AdminRequest::ListDnas;
    let response = client.request(request);
    let response = check_timeout(&mut holochain, response, 1000).await;

    let expects = vec![original_dna_hash.clone()];
    assert_matches!(response, AdminResponse::ListDnas(a) if a == expects);

    // Activate cells
    let request = AdminRequest::ActivateApp {
        app_id: "test".to_string(),
    };
    let response = client.request(request);
    let response = check_timeout(&mut holochain, response, 1000).await;
    assert_matches!(response, AdminResponse::AppActivated);

    // Attach App Interface
    let app_port = attach_app_interface(&mut client, &mut holochain).await;

    // Call Zome
    call_foo_fn(app_port, original_dna_hash.clone(), &mut holochain).await;

    client.close(1000, "Shutting down".into()).await.unwrap();
    // Shutdown holochain
    holochain.kill().expect("Failed to kill holochain");
    std::mem::drop(client);

    // Call zome after resart
    let mut holochain = start_holochain(config_path).await;
    let mut client = retry_admin_interface(port, 10, Duration::from_millis(200)).await;

    // Attach App Interface
    let app_port = attach_app_interface(&mut client, &mut holochain).await;

    // Call Zome again
    call_foo_fn(app_port, original_dna_hash, &mut holochain).await;

    // Shutdown holochain
    holochain.kill().expect("Failed to kill holochain");
}

#[tokio::test(threaded_scheduler)]
async fn conductor_admin_interface_runs_from_config() -> Result<()> {
    observability::test_run().ok();
    let tmp_dir = TempDir::new("conductor_cfg").unwrap();
    let environment_path = tmp_dir.path().to_path_buf();
    let config = create_config(0, environment_path);
    let conductor_handle = Conductor::builder().config(config).build().await?;
    let (mut client, _) = websocket_client(&conductor_handle).await?;

    let (fake_dna_path, _tmpdir) = write_fake_dna_file(fake_dna_file("")).await.unwrap();
    let dna_payload = InstallAppDnaPayload::path_only(fake_dna_path, "".to_string());
    let agent_key = fake_agent_pubkey_1();
    let payload = InstallAppPayload {
        dnas: vec![dna_payload],
        app_id: "test".to_string(),
        agent_key,
    };
    let request = AdminRequest::InstallApp(Box::new(payload));
    let response = client.request(request).await;
    assert_matches!(response, Ok(AdminResponse::AppInstalled(_)));
    conductor_handle.shutdown().await;

    Ok(())
}

#[tokio::test(threaded_scheduler)]
async fn conductor_admin_interface_ends_with_shutdown() -> Result<()> {
    observability::test_run().ok();

    info!("creating config");
    let tmp_dir = TempDir::new("conductor_cfg").unwrap();
    let environment_path = tmp_dir.path().to_path_buf();
    let config = create_config(0, environment_path);
    let conductor_handle = Conductor::builder().config(config).build().await?;
    let port = admin_port(&conductor_handle).await;
    info!("building conductor");
    let (mut client, rx): (WebsocketSender, WebsocketReceiver) = websocket_connect(
        url2!("ws://127.0.0.1:{}", port),
        Arc::new(WebsocketConfig {
            default_request_timeout_s: 1,
            ..Default::default()
        }),
    )
    .await?;

    info!("client connect");

    conductor_handle.shutdown().await;

    info!("shutdown");

    assert_matches!(
        conductor_handle.check_running().await,
        Err(ConductorError::ShuttingDown)
    );

    let incoming: Vec<_> = rx.collect().await;
    assert_eq!(incoming.len(), 1);
    assert_matches!(incoming[0], WebsocketMessage::Close(_));

    info!("About to make failing request");

    let (fake_dna_path, _tmpdir) = write_fake_dna_file(fake_dna_file("")).await.unwrap();
    let dna_payload = InstallAppDnaPayload::path_only(fake_dna_path, "".to_string());
    let agent_key = fake_agent_pubkey_1();
    let payload = InstallAppPayload {
        dnas: vec![dna_payload],
        app_id: "test".to_string(),
        agent_key,
    };
    let request = AdminRequest::InstallApp(Box::new(payload));

    // send a request after the conductor has shutdown
    let response: Result<Result<AdminResponse, _>, tokio::time::Elapsed> =
        tokio::time::timeout(Duration::from_secs(1), client.request(request)).await;

    // request should have encountered an error since the conductor shut down,
    // but should not have timed out (which would be an `Err(Err(_))`)
    assert_matches!(response, Ok(Err(_)));

    Ok(())
}<|MERGE_RESOLUTION|>--- conflicted
+++ resolved
@@ -237,11 +237,7 @@
     );
     let request = AppRequest::ZomeCallInvocation(request);
     let response = app_interface.request(request);
-<<<<<<< HEAD
-    let call_response = check_timeout(holochain, response, 4000).await;
-=======
     let call_response = check_timeout(holochain, response, 10000).await;
->>>>>>> c0236419
     let foo = TestString::from(String::from("foo"));
     let expected = Box::new(GuestOutput::new(foo.try_into().unwrap()));
     trace!(?call_response);
