--- conflicted
+++ resolved
@@ -3,14 +3,11 @@
 The format is based on [Keep a Changelog](https://keepachangelog.com/en/1.0.0/). This project adheres to [Semantic Versioning](https://semver.org/spec/v2.0.0.html).
 
 ## Unreleased
-<<<<<<< HEAD
 - Refactor conductor to use parking lot rw lock instead of tokio rw lock. (Faster and prevents deadlocks.)
-=======
 
 ### Changed
 
 - HDK `sys_time` now returns a `holochain_zome_types::Timestamp` instead of a `core::time::Duration`.
->>>>>>> 78579044
 - Exposes `UninstallApp` in the conductor admin API.
 
 ## 0.0.105
