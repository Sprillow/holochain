--- conflicted
+++ resolved
@@ -4,13 +4,8 @@
 
 ## Unreleased
 
-<<<<<<< HEAD
 - **BREAKING CHANGE** - Removes legacy lair. You must now use lair-keystore >= 0.2.0 with holochain. [\#1518](https://github.com/holochain/holochain/pull/1518)
-=======
 - Revert: "Add the `hdi_version_req` key:value field to the output of the `--build-info` argument" because it broke. [\#1521](https://github.com/holochain/holochain/pull/1521)
-
-  Reason: it causes a build failure of the _holochain_  crate on crates.io
->>>>>>> a2b89e31
 
 ## 0.0.153
 
