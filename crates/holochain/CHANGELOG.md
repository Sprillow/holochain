# Changelog

The format is based on [Keep a Changelog](https://keepachangelog.com/en/1.0.0/). This project adheres to [Semantic Versioning](https://semver.org/spec/v2.0.0.html).

## Unreleased

<<<<<<< HEAD
- Adds header hashing to `hash` host fn [1227](https://github.com/holochain/holochain/pull/1227)
=======
## 0.0.126
>>>>>>> 38eb16a7

## 0.0.125

## 0.0.124

## 0.0.123

- Fixes issue where holochain could get stuck in infinite loop when trying to send validation receipts. [\#1181](https://github.com/holochain/holochain/pull/1181).
- Additional networking metric collection and associated admin api `DumpNetworkMetrics { dna_hash: Option<DnaHash> }` for inspection of metrics [\#1160](https://github.com/holochain/holochain/pull/1160)
- **BREAKING CHANGE** - Schema change for metrics database. Holochain will persist historical metrics once per hour, if you do not clear the metrics database it will crash at that point. [\#1183](https://github.com/holochain/holochain/pull/1183)

## 0.0.122

- Adds better batching to validation workflows for much faster validation. [\#1167](https://github.com/holochain/holochain/pull/1167).

## 0.0.121

- **BREAKING CHANGE** Removed `app_info` from HDK [1108](https://github.com/holochain/holochain/pull/1108)
- Permissions on host functions now return an error instead of panicking [1141](https://github.com/holochain/holochain/pull/1141)
- Add `--build-info` CLI flag for displaying various information in JSON format. [\#1163](https://github.com/holochain/holochain/pull/1163)

## 0.0.120

## 0.0.119

## 0.0.118

- **BREAKING CHANGE** - Gossip now exchanges local peer info with `initiate` and `accept` request types. [\#1114](https://github.com/holochain/holochain/pull/1114).

## 0.0.117

## 0.0.116

## 0.0.115

- Fix [issue](https://github.com/holochain/holochain/issues/1100) where private dht ops were being leaked through the incoming ops sender. [1104](https://github.com/holochain/holochain/pull/1104).
- Kitsune now attempts to rebind the network interface in the event of endpoint shutdown. Note, it’s still recommended to bind to `0.0.0.0` as the OS provides additional resiliency for interfaces coming and going. [\#1083](https://github.com/holochain/holochain/pull/1083)
- **BREAKING CHANGE** current chain head including recent writes available in agent info [\#1079](https://github.com/holochain/holochain/pull/1079)
- **BREAKING (If using new lair)** If you are using the new (non-legacy) `lair_server` keystore, you will need to rebuild your keystore, we now pre-hash the passphrase used to access it to mitigate some information leakage. [\#1094](https://github.com/holochain/holochain/pull/1094)
- Better lair signature fallback child process management. The child process will now be properly restarted if it exits. (Note this can take a few millis on Windows, and may result in some signature errors.) [\#1094](https://github.com/holochain/holochain/pull/1094)

## 0.0.114

- `remote_signal` has always been a fire-and-forget operation. Now it also uses the more efficient fire-and-forget “notify” low-level networking plumbing. [\#1075](https://github.com/holochain/holochain/pull/1075)

- **BREAKING CHANGE** `entry_defs` added to `zome_info` and referenced by macros [PR1055](https://github.com/holochain/holochain/pull/1055)

- **BREAKING CHANGE**: The notion of “cell nicknames” (“nicks”) and “app slots” has been unified into the notion of “app roles”. This introduces several breaking changes. In general, you will need to rebuild any app bundles you are using, and potentially update some usages of the admin interface. In particular:

  - The `slots` field in App manifests is now called `roles`
  - The `InstallApp` admin method now takes a `role_id` field instead of a `nick` field
  - In the return value for any admin method which lists installed apps, e.g. `ListEnabledApps`, any reference to `"slots"` is now named `"roles"`
  - See [\#1045](https://github.com/holochain/holochain/pull/1045)

- Adds test utils for creating simulated networks. [\#1037](https://github.com/holochain/holochain/pull/1037).

- Conductor can take a mocked network for testing simulated networks. [\#1036](https://github.com/holochain/holochain/pull/1036)

- Added `DumpFullState` to the admin interface, as a more complete form of `DumpState` which returns full `Vec<DhtOp>` instead of just their count, enabling more introspection of the state of the cell [\#1065](https://github.com/holochain/holochain/pull/1065).

- **BREAKING CHANGE** Added function name to call info in HDK. [\#1078](https://github.com/holochain/holochain/pull/1078).

## 0.0.113

- Post commit is now infallible and expects no return value [PR1049](https://github.com/holochain/holochain/pull/1049)
- Always depend on `itertools` to make `cargo build --no-default-features` work [\#1060](https://github.com/holochain/holochain/pull/1060)
- `call_info` includes provenance and cap grant information [PR1063](https://github.com/holochain/holochain/pull/1063)
- Always depend on `itertools` to make `cargo build --no-default-features` work [\#1060](https://github.com/holochain/holochain/pull/1060)

## 0.0.112

- Always depend on `itertools` to make `cargo build --no-default-features` work [\#1060](https://github.com/holochain/holochain/pull/1060)

## 0.0.111

- `call_info` is now implemented [1047](https://github.com/holochain/holochain/pull/1047)

- `dna_info` now returns `DnaInfo` correctly [\#1044](https://github.com/holochain/holochain/pull/1044)

  - `ZomeInfo` no longer includes what is now on `DnaInfo`
  - `ZomeInfo` renames `zome_name` and `zome_id` to `name` and `id`
  - `DnaInfo` includes `name`, `hash`, `properties`

- `post_commit` hook is implemented now [PR 1000](https://github.com/holochain/holochain/pull/1000)

- Bump legacy lair version to 0.0.8 fixing a crash when error message was too long [\#1046](https://github.com/holochain/holochain/pull/1046)

- Options to use new lair keystore [\#1040](https://github.com/holochain/holochain/pull/1040)

<!-- end list -->

``` yaml
keystore:
  type: danger_test_keystore
```

or

``` yaml
keystore:
  type: lair_server
  connection_url: "unix:///my/path/socket?k=Foo"
```

## 0.0.110

- Publish now runs on a loop if there are ops still needing receipts. [\#1024](https://github.com/holochain/holochain/pull/1024)
- Batch peer store write so we use less transactions. [\#1007](https://github.com/holochain/holochain/pull/1007/).
- Preparation for new lair api [\#1017](https://github.com/holochain/holochain/pull/1017)
  - there should be no functional changes with this update.
  - adds new lair as an additional dependency and begins preparation for a config-time switch allowing use of new api lair keystore.
- Add method `SweetDnaFile::from_bundle_with_overrides` [\#1030](https://github.com/holochain/holochain/pull/1030)
- Some `SweetConductor::setup_app_*` methods now take anything iterable, instead of array slices, for specifying lists of agents and DNAs [\#1030](https://github.com/holochain/holochain/pull/1030)
- BREAKING conductor config changes [\#1031](https://github.com/holochain/holochain/pull/1031)

Where previously, you might have had:

``` yaml
use_dangerous_test_keystore: false
keystore_path: /my/path
passphrase_service:
  type: danger_insecure_from_config
  passphrase: "test-passphrase"
```

now you will use:

``` yaml
keystore:
  type: lair_server_legacy_deprecated
  keystore_path: /my/path
  danger_passphrase_insecure_from_config: "test-passphrase"
```

or:

``` yaml
keystore:
  type: danger_test_keystore_legacy_deprecated
```

## 0.0.109

- Make validation run concurrently up to 50 DhtOps. This allows us to make progress on other ops when waiting for the network. [\#1005](https://github.com/holochain/holochain/pull/1005)
- FIX: Prevent the conductor from trying to join cells to the network that are already in the process of joining. [\#1006](https://github.com/holochain/holochain/pull/1006)

## 0.0.108

- Refactor conductor to use parking lot rw lock instead of tokio rw lock. (Faster and prevents deadlocks.). [\#979](https://github.com/holochain/holochain/pull/979).

### Changed

- The scheduler should work now

## 0.0.107

## 0.0.106

### Changed

- All Holochain `Timestamp`s (including those in Headers) are now at the precision of microseconds rather than nanoseconds. This saves 4 bytes per timestamp in memory and on disk.
- Various database field names changed. **Databases created in prior versions will be incompatible.**
- HDK `sys_time` now returns a `holochain_zome_types::Timestamp` instead of a `core::time::Duration`.
- Exposes `UninstallApp` in the conductor admin API.

## 0.0.105

## 0.0.104

- Updates lair to 0.0.4 which pins rcgen to 0.8.11 to work around [https://github.com/est31/rcgen/issues/63](https://github.com/est31/rcgen/issues/63)

## 0.0.103

### Fixed

- This release solves the issues with installing happ bundles or registering DNA via the admin API concurrently. [\#881](https://github.com/holochain/holochain/pull/881).

### Changed

- Header builder now uses chain top timestamp for new headers if in the future
- Timestamps in headers require strict inequality in sys validation

## 0.0.102

### Known Issues :exclamation:

- We’ve become aware of a bug that locks up the conductor when installing happ bundles or registering DNA via the admin API concurrently. Please perform these actions sequentially until we’ve resolved the bug.

### Fixed

- Concurrent zome calls could cause the `init()` zome callback to run multiple times concurrently, causing `HeadMoved` errors. This is fixed, so that `init()` can only ever run once.
  - If a zome call has been waiting for another zome call to finish running `init()` for longer than 30 seconds, it will timeout.

### Changed

- Apps now have a more complex status. Apps now can be either enabled/disabled as well as running/stopped, the combination of which is captured by three distinctly named states:
  - “Running” (enabled + running) -\> The app is running normally
  - “Paused” (enabled + stopped) -\> The app is currently stopped due to some minor problem in one of its cells such as failed network access, but will start running again as soon as it’s able. Some Cells may still be running normally.
  - “Disabled” (disabled + stopped) -\> The app is stopped and will remain so until explicitly enabled via `EnableApp` admin method. Apps can be disabled manually via `DisableApp`, or automatically due to an unrecoverable error in a Cell.
- Some admin methods are deprecated due to the app status changes:
  - `ActivateApp` is deprecated in favor of `EnableApp`
  - `DeactivateApp` is deprecated in favor of `DisableApp`
- Apps will be automatically Paused if not all of their cells are able to join the network during startup

### Added

- `InstallAppBundle` command added to admin conductor API. [\#665](https://github.com/holochain/holochain/pull/665)
- `DnaSource` in conductor\_api `RegisterDna` call now can take a `DnaBundle` [\#665](https://github.com/holochain/holochain/pull/665)
- New admin interface methods:
  - `EnableApp` (replaces `ActivateApp`)
  - `DisableApp` (replaces `DeactivateApp`)
  - `StartApp` (used to attempt to manually restart a Paused app)
- Using the 3 level PLRU instance cache from latest holochain wasmer `v0.0.72`

## 0.0.101

This version contains breaking changes to the conductor API as well as a major upgrade to the underlying Wasm runtime.

***:exclamation: Performance impact***

The version of wasmer that is used in this holochain release contains bugs in the scoping of wasmer modules vs. instances, such that it blocks the proper release of memory and slows down execution of concurrent Wasm instances. While we were able to at least mitigate these effects and are coordinating with wasmer to find a proper solution as soon as possible.

The severity of these issues increases with cell concurrency, i.e. using multiple cells with the same DNA. Application development with a single conductor and a few cells are expected to work well unless your machine has serious resource restrictions.

### Added

- `InstallAppBundle` command added to admin conductor API. [\#665](https://github.com/holochain/holochain/pull/665)
- `DnaSource` in conductor\_api `RegisterDna` call now can take a `DnaBundle` [\#665](https://github.com/holochain/holochain/pull/665)

### Removed

- BREAKING:  `InstallAppDnaPayload` in admin conductor API `InstallApp` command now only accepts a hash.  Both properties and path have been removed as per deprecation warning.  Use either `RegisterDna` or `InstallAppBundle` instead. [\#665](https://github.com/holochain/holochain/pull/665)
- BREAKING: `DnaSource(Path)` in conductor\_api `RegisterDna` call now must point to `DnaBundle` as created by `hc dna pack` not a `DnaFile` created by `dna_util` [\#665](https://github.com/holochain/holochain/pull/665)

### CHANGED

- Updated to a version of `holochain_wasmer` that includes a migration to wasmer v2+. [\#773](https://github.com/holochain/holochain/pull/773/files), [\#801](https://github.com/holochain/holochain/pull/80), [\#836](https://github.com/holochain/holochain/pull/836)
- Introduced a simple instance cache to mitigate and potentially outweigh the effects of the aforementioned wasmer conditions [\#848](https://github.com/holochain/holochain/pull/848)

## 0.0.100

This is the first version number for the version of Holochain with a refactored state model (you may see references to it as Holochain RSM).

## 0.0.52-alpha2

*Note: Versions 0.0.52-alpha2 and older are belong to previous iterations of the Holochain architecture and are not tracked here.*<|MERGE_RESOLUTION|>--- conflicted
+++ resolved
@@ -4,11 +4,9 @@
 
 ## Unreleased
 
-<<<<<<< HEAD
 - Adds header hashing to `hash` host fn [1227](https://github.com/holochain/holochain/pull/1227)
-=======
+
 ## 0.0.126
->>>>>>> 38eb16a7
 
 ## 0.0.125
 
