--- conflicted
+++ resolved
@@ -4,12 +4,8 @@
 
 ## Unreleased
 
-<<<<<<< HEAD
 - Adds `AdminRequest::UpdateCoordinators` that allows swapping coordinator zomes for a running happ.
-- Allow deterministic bindings (dna_info() & zome_info()) to the genesis self check [\#1491](https://github.com/holochain/holochain/pull/1491).
-=======
 ## 0.0.151
->>>>>>> 9804b69d
 
 - BREAKING CHANGE - Refactor: Property `integrity.uid` of DNA Yaml files renamed to `integrity.network_seed`. Functionality has not changed. [\#1493](https://github.com/holochain/holochain/pull/1493)
 - Allow deterministic bindings (dna\_info() & zome\_info()) to the genesis self check [\#1491](https://github.com/holochain/holochain/pull/1491).
