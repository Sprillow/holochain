# Changelog

The format is based on [Keep a Changelog](https://keepachangelog.com/en/1.0.0/). This project adheres to [Semantic Versioning](https://semver.org/spec/v2.0.0.html).

## Unreleased

<<<<<<< HEAD
- **BREAKING CHANGE** - Removes legacy lair. You must now use lair-keystore >= 0.2.0 with holochain. It is recommended to abandon your previous holochain agents, as there is not a straight forward migration path. To migrate: [dump the old keys](https://github.com/holochain/lair/blob/v0.0.11/crates/lair_keystore/src/bin/lair-keystore/main.rs#L38) -> [write a utility to re-encode them](https://github.com/holochain/lair/tree/hc_seed_bundle-v0.1.2/crates/hc_seed_bundle) -> [then import them to the new lair](https://github.com/holochain/lair/tree/lair_keystore-v0.2.0/crates/lair_keystore#lair-keystore-import-seed---help) -- [\#1518](https://github.com/holochain/holochain/pull/1518)
- Revert: "Add the `hdi_version_req` key:value field to the output of the `--build-info` argument" because it broke. [\#1521](https://github.com/holochain/holochain/pull/1521)
=======
## 0.0.154
>>>>>>> bf474b79

- Revert: “Add the `hdi_version_req` key:value field to the output of the `--build-info` argument” because it broke. [\#1521](https://github.com/holochain/holochain/pull/1521)
  
  Reason: it causes a build failure of the *holochain*  crate on crates.io

## 0.0.153

- Add the `hdi_version_req` key:value field to the output of the `--build-info` argument

## 0.0.152

- Adds `AdminRequest::UpdateCoordinators` that allows swapping coordinator zomes for a running happ.

## 0.0.151

- BREAKING CHANGE - Refactor: Property `integrity.uid` of DNA Yaml files renamed to `integrity.network_seed`. Functionality has not changed. [\#1493](https://github.com/holochain/holochain/pull/1493)
- Allow deterministic bindings (dna\_info() & zome\_info()) to the genesis self check [\#1491](https://github.com/holochain/holochain/pull/1491).

## 0.0.150

## 0.0.149

## 0.0.148

- Added networking logic for enzymatic countersigning [\#1472](https://github.com/holochain/holochain/pull/1472)
- Countersigning authority response network message changed to a session negotiation enum [/\#1472](https://github.com/holochain/holochain/pull/1472)

## 0.0.147

## 0.0.146

## 0.0.145

**MAJOR BREAKING CHANGE\!** This release includes a rename of two Holochain core concepts, which results in a LOT of changes to public APIs and type names:

- “Element” has been renamed to “Record”
- “Header” has been renamed to “Action”

All names which include these words have also been renamed accordingly.

As Holochain has evolved, the meaning behind these concepts, as well as our understanding of them, has evolved as well, to the point that the original names are no longer adequate descriptors. We chose new names to help better reflect what these concepts mean, to bring more clarity to how we write and talk about Holochain.

## 0.0.144

- Add functional stub for `x_salsa20_poly1305_shared_secret_create_random` [\#1410](https://github.com/holochain/holochain/pull/1410)
- Add functional stub for `x_salsa20_poly1305_shared_secret_export` [\#1410](https://github.com/holochain/holochain/pull/1410)
- Add functional stub for `x_salsa20_poly1305_shared_secret_ingest` [\#1410](https://github.com/holochain/holochain/pull/1410)
- Limit conductor calls to `10_000_000_000` Wasm operations [\#1386](https://github.com/holochain/holochain/pull/1386)

## 0.0.143

## 0.0.142

## 0.0.141

## 0.0.140

## 0.0.139

- Udpate lair to 0.1.3 - largely just documentation updates, but also re-introduces some dependency pinning to fix mismatch client/server version check [\#1377](https://github.com/holochain/holochain/pull/1377)

## 0.0.138

## 0.0.137

- Docs: Fix intra-doc links in all crates [\#1323](https://github.com/holochain/holochain/pull/1323)
- Update legacy lair to 0.0.10 - allowing “panicky” flag [\#1349](https://github.com/holochain/holochain/pull/1349)
- Udpate lair to 0.1.1 - allowing usage in path with whitespace [\#1349](https://github.com/holochain/holochain/pull/1349)

## 0.0.136

## 0.0.135

## 0.0.134

## 0.0.133

## 0.0.132

## 0.0.131

- When joining the network set arc size to previous value if available instead of full to avoid network load [1287](https://github.com/holochain/holochain/pull/1287)

## 0.0.130

- Workflow errors generally now log rather than abort the current app [1279](https://github.com/holochain/holochain/pull/1279/files)

- Fixed broken links in Rust docs [\#1284](https://github.com/holochain/holochain/pull/1284)

## 0.0.129

## 0.0.128

- Proxy server chosen from bootstrap server proxy\_list [1242](https://github.com/holochain/holochain/pull/1242)

<!-- end list -->

``` yaml
network:
  transport_pool:
    - type: proxy
      proxy_config:
        type: remote_proxy_client_from_bootstrap
        bootstrap_url: https://bootstrap.holo.host
        fallback_proxy_url: ~
```

## 0.0.127

- **BREAKING CHANGE** App validation callbacks are now run per `Op`. There is now only a single validation callback `fn validate(op: Op) -> ExternResult<ValidateCallbackResult>` that is called for each `Op`. See the documentation for `Op` for more details on what data is passed to the callback. There are example use cases in `crates/test_utils/wasm/wasm_workspace/`. For example in the `validate` test wasm. To update an existing app, you to this version all `validate_*` callbacks including `validate_create_link` must be changed to the new `validate(..)` callback. [\#1212](https://github.com/holochain/holochain/pull/1212).

- `RegisterAgentActivity` ops are now validated by app validation.

- Init functions can now make zome calls. [\#1186](https://github.com/holochain/holochain/pull/1186)

- Adds header hashing to `hash` host fn [1227](https://github.com/holochain/holochain/pull/1227)

- Adds blake2b hashing to `hash` host fn [1228](https://github.com/holochain/holochain/pull/1228)

## 0.0.126

## 0.0.125

## 0.0.124

## 0.0.123

- Fixes issue where holochain could get stuck in infinite loop when trying to send validation receipts. [\#1181](https://github.com/holochain/holochain/pull/1181).
- Additional networking metric collection and associated admin api `DumpNetworkMetrics { dna_hash: Option<DnaHash> }` for inspection of metrics [\#1160](https://github.com/holochain/holochain/pull/1160)
- **BREAKING CHANGE** - Schema change for metrics database. Holochain will persist historical metrics once per hour, if you do not clear the metrics database it will crash at that point. [\#1183](https://github.com/holochain/holochain/pull/1183)

## 0.0.122

- Adds better batching to validation workflows for much faster validation. [\#1167](https://github.com/holochain/holochain/pull/1167).

## 0.0.121

- **BREAKING CHANGE** Removed `app_info` from HDK [1108](https://github.com/holochain/holochain/pull/1108)
- Permissions on host functions now return an error instead of panicking [1141](https://github.com/holochain/holochain/pull/1141)
- Add `--build-info` CLI flag for displaying various information in JSON format. [\#1163](https://github.com/holochain/holochain/pull/1163)

## 0.0.120

## 0.0.119

## 0.0.118

- **BREAKING CHANGE** - Gossip now exchanges local peer info with `initiate` and `accept` request types. [\#1114](https://github.com/holochain/holochain/pull/1114).

## 0.0.117

## 0.0.116

## 0.0.115

- Fix [issue](https://github.com/holochain/holochain/issues/1100) where private dht ops were being leaked through the incoming ops sender. [1104](https://github.com/holochain/holochain/pull/1104).
- Kitsune now attempts to rebind the network interface in the event of endpoint shutdown. Note, it’s still recommended to bind to `0.0.0.0` as the OS provides additional resiliency for interfaces coming and going. [\#1083](https://github.com/holochain/holochain/pull/1083)
- **BREAKING CHANGE** current chain head including recent writes available in agent info [\#1079](https://github.com/holochain/holochain/pull/1079)
- **BREAKING (If using new lair)** If you are using the new (non-legacy) `lair_server` keystore, you will need to rebuild your keystore, we now pre-hash the passphrase used to access it to mitigate some information leakage. [\#1094](https://github.com/holochain/holochain/pull/1094)
- Better lair signature fallback child process management. The child process will now be properly restarted if it exits. (Note this can take a few millis on Windows, and may result in some signature errors.) [\#1094](https://github.com/holochain/holochain/pull/1094)

## 0.0.114

- `remote_signal` has always been a fire-and-forget operation. Now it also uses the more efficient fire-and-forget “notify” low-level networking plumbing. [\#1075](https://github.com/holochain/holochain/pull/1075)

- **BREAKING CHANGE** `entry_defs` added to `zome_info` and referenced by macros [PR1055](https://github.com/holochain/holochain/pull/1055)

- **BREAKING CHANGE**: The notion of “cell nicknames” (“nicks”) and “app slots” has been unified into the notion of “app roles”. This introduces several breaking changes. In general, you will need to rebuild any app bundles you are using, and potentially update some usages of the admin interface. In particular:
  
  - The `slots` field in App manifests is now called `roles`
  - The `InstallApp` admin method now takes a `role_id` field instead of a `nick` field
  - In the return value for any admin method which lists installed apps, e.g. `ListEnabledApps`, any reference to `"slots"` is now named `"roles"`
  - See [\#1045](https://github.com/holochain/holochain/pull/1045)

- Adds test utils for creating simulated networks. [\#1037](https://github.com/holochain/holochain/pull/1037).

- Conductor can take a mocked network for testing simulated networks. [\#1036](https://github.com/holochain/holochain/pull/1036)

- Added `DumpFullState` to the admin interface, as a more complete form of `DumpState` which returns full `Vec<DhtOp>` instead of just their count, enabling more introspection of the state of the cell [\#1065](https://github.com/holochain/holochain/pull/1065).

- **BREAKING CHANGE** Added function name to call info in HDK. [\#1078](https://github.com/holochain/holochain/pull/1078).

## 0.0.113

- Post commit is now infallible and expects no return value [PR1049](https://github.com/holochain/holochain/pull/1049)
- Always depend on `itertools` to make `cargo build --no-default-features` work [\#1060](https://github.com/holochain/holochain/pull/1060)
- `call_info` includes provenance and cap grant information [PR1063](https://github.com/holochain/holochain/pull/1063)
- Always depend on `itertools` to make `cargo build --no-default-features` work [\#1060](https://github.com/holochain/holochain/pull/1060)

## 0.0.112

- Always depend on `itertools` to make `cargo build --no-default-features` work [\#1060](https://github.com/holochain/holochain/pull/1060)

## 0.0.111

- `call_info` is now implemented [1047](https://github.com/holochain/holochain/pull/1047)

- `dna_info` now returns `DnaInfo` correctly [\#1044](https://github.com/holochain/holochain/pull/1044)
  
  - `ZomeInfo` no longer includes what is now on `DnaInfo`
  - `ZomeInfo` renames `zome_name` and `zome_id` to `name` and `id`
  - `DnaInfo` includes `name`, `hash`, `properties`

- `post_commit` hook is implemented now [PR 1000](https://github.com/holochain/holochain/pull/1000)

- Bump legacy lair version to 0.0.8 fixing a crash when error message was too long [\#1046](https://github.com/holochain/holochain/pull/1046)

- Options to use new lair keystore [\#1040](https://github.com/holochain/holochain/pull/1040)

<!-- end list -->

``` yaml
keystore:
  type: danger_test_keystore
```

or

``` yaml
keystore:
  type: lair_server
  connection_url: "unix:///my/path/socket?k=Foo"
```

## 0.0.110

- Publish now runs on a loop if there are ops still needing receipts. [\#1024](https://github.com/holochain/holochain/pull/1024)
- Batch peer store write so we use less transactions. [\#1007](https://github.com/holochain/holochain/pull/1007/).
- Preparation for new lair api [\#1017](https://github.com/holochain/holochain/pull/1017)
  - there should be no functional changes with this update.
  - adds new lair as an additional dependency and begins preparation for a config-time switch allowing use of new api lair keystore.
- Add method `SweetDnaFile::from_bundle_with_overrides` [\#1030](https://github.com/holochain/holochain/pull/1030)
- Some `SweetConductor::setup_app_*` methods now take anything iterable, instead of array slices, for specifying lists of agents and DNAs [\#1030](https://github.com/holochain/holochain/pull/1030)
- BREAKING conductor config changes [\#1031](https://github.com/holochain/holochain/pull/1031)

Where previously, you might have had:

``` yaml
use_dangerous_test_keystore: false
keystore_path: /my/path
passphrase_service:
  type: danger_insecure_from_config
  passphrase: "test-passphrase"
```

now you will use:

``` yaml
keystore:
  type: lair_server_legacy_deprecated
  keystore_path: /my/path
  danger_passphrase_insecure_from_config: "test-passphrase"
```

or:

``` yaml
keystore:
  type: danger_test_keystore_legacy_deprecated
```

## 0.0.109

- Make validation run concurrently up to 50 DhtOps. This allows us to make progress on other ops when waiting for the network. [\#1005](https://github.com/holochain/holochain/pull/1005)
- FIX: Prevent the conductor from trying to join cells to the network that are already in the process of joining. [\#1006](https://github.com/holochain/holochain/pull/1006)

## 0.0.108

- Refactor conductor to use parking lot rw lock instead of tokio rw lock. (Faster and prevents deadlocks.). [\#979](https://github.com/holochain/holochain/pull/979).

### Changed

- The scheduler should work now

## 0.0.107

## 0.0.106

### Changed

- All Holochain `Timestamp`s (including those in Headers) are now at the precision of microseconds rather than nanoseconds. This saves 4 bytes per timestamp in memory and on disk.
- Various database field names changed. **Databases created in prior versions will be incompatible.**
- HDK `sys_time` now returns a `holochain_zome_types::Timestamp` instead of a `core::time::Duration`.
- Exposes `UninstallApp` in the conductor admin API.

## 0.0.105

## 0.0.104

- Updates lair to 0.0.4 which pins rcgen to 0.8.11 to work around [https://github.com/est31/rcgen/issues/63](https://github.com/est31/rcgen/issues/63)

## 0.0.103

### Fixed

- This release solves the issues with installing happ bundles or registering DNA via the admin API concurrently. [\#881](https://github.com/holochain/holochain/pull/881).

### Changed

- Header builder now uses chain top timestamp for new headers if in the future
- Timestamps in headers require strict inequality in sys validation

## 0.0.102

### Known Issues :exclamation:

- We’ve become aware of a bug that locks up the conductor when installing happ bundles or registering DNA via the admin API concurrently. Please perform these actions sequentially until we’ve resolved the bug.

### Fixed

- Concurrent zome calls could cause the `init()` zome callback to run multiple times concurrently, causing `HeadMoved` errors. This is fixed, so that `init()` can only ever run once.
  - If a zome call has been waiting for another zome call to finish running `init()` for longer than 30 seconds, it will timeout.

### Changed

- Apps now have a more complex status. Apps now can be either enabled/disabled as well as running/stopped, the combination of which is captured by three distinctly named states:
  - “Running” (enabled + running) -\> The app is running normally
  - “Paused” (enabled + stopped) -\> The app is currently stopped due to some minor problem in one of its cells such as failed network access, but will start running again as soon as it’s able. Some Cells may still be running normally.
  - “Disabled” (disabled + stopped) -\> The app is stopped and will remain so until explicitly enabled via `EnableApp` admin method. Apps can be disabled manually via `DisableApp`, or automatically due to an unrecoverable error in a Cell.
- Some admin methods are deprecated due to the app status changes:
  - `ActivateApp` is deprecated in favor of `EnableApp`
  - `DeactivateApp` is deprecated in favor of `DisableApp`
- Apps will be automatically Paused if not all of their cells are able to join the network during startup

### Added

- `InstallAppBundle` command added to admin conductor API. [\#665](https://github.com/holochain/holochain/pull/665)
- `DnaSource` in conductor\_api `RegisterDna` call now can take a `DnaBundle` [\#665](https://github.com/holochain/holochain/pull/665)
- New admin interface methods:
  - `EnableApp` (replaces `ActivateApp`)
  - `DisableApp` (replaces `DeactivateApp`)
  - `StartApp` (used to attempt to manually restart a Paused app)
- Using the 3 level PLRU instance cache from latest holochain wasmer `v0.0.72`

## 0.0.101

This version contains breaking changes to the conductor API as well as a major upgrade to the underlying Wasm runtime.

***:exclamation: Performance impact***

The version of wasmer that is used in this holochain release contains bugs in the scoping of wasmer modules vs. instances, such that it blocks the proper release of memory and slows down execution of concurrent Wasm instances. While we were able to at least mitigate these effects and are coordinating with wasmer to find a proper solution as soon as possible.

The severity of these issues increases with cell concurrency, i.e. using multiple cells with the same DNA. Application development with a single conductor and a few cells are expected to work well unless your machine has serious resource restrictions.

### Added

- `InstallAppBundle` command added to admin conductor API. [\#665](https://github.com/holochain/holochain/pull/665)
- `DnaSource` in conductor\_api `RegisterDna` call now can take a `DnaBundle` [\#665](https://github.com/holochain/holochain/pull/665)

### Removed

- BREAKING:  `InstallAppDnaPayload` in admin conductor API `InstallApp` command now only accepts a hash.  Both properties and path have been removed as per deprecation warning.  Use either `RegisterDna` or `InstallAppBundle` instead. [\#665](https://github.com/holochain/holochain/pull/665)
- BREAKING: `DnaSource(Path)` in conductor\_api `RegisterDna` call now must point to `DnaBundle` as created by `hc dna pack` not a `DnaFile` created by `dna_util` [\#665](https://github.com/holochain/holochain/pull/665)

### CHANGED

- Updated to a version of `holochain_wasmer` that includes a migration to wasmer v2+. [\#773](https://github.com/holochain/holochain/pull/773/files), [\#801](https://github.com/holochain/holochain/pull/80), [\#836](https://github.com/holochain/holochain/pull/836)
- Introduced a simple instance cache to mitigate and potentially outweigh the effects of the aforementioned wasmer conditions [\#848](https://github.com/holochain/holochain/pull/848)

## 0.0.100

This is the first version number for the version of Holochain with a refactored state model (you may see references to it as Holochain RSM).

## 0.0.52-alpha2

*Note: Versions 0.0.52-alpha2 and older are belong to previous iterations of the Holochain architecture and are not tracked here.*<|MERGE_RESOLUTION|>--- conflicted
+++ resolved
@@ -4,15 +4,12 @@
 
 ## Unreleased
 
-<<<<<<< HEAD
 - **BREAKING CHANGE** - Removes legacy lair. You must now use lair-keystore >= 0.2.0 with holochain. It is recommended to abandon your previous holochain agents, as there is not a straight forward migration path. To migrate: [dump the old keys](https://github.com/holochain/lair/blob/v0.0.11/crates/lair_keystore/src/bin/lair-keystore/main.rs#L38) -> [write a utility to re-encode them](https://github.com/holochain/lair/tree/hc_seed_bundle-v0.1.2/crates/hc_seed_bundle) -> [then import them to the new lair](https://github.com/holochain/lair/tree/lair_keystore-v0.2.0/crates/lair_keystore#lair-keystore-import-seed---help) -- [\#1518](https://github.com/holochain/holochain/pull/1518)
-- Revert: "Add the `hdi_version_req` key:value field to the output of the `--build-info` argument" because it broke. [\#1521](https://github.com/holochain/holochain/pull/1521)
-=======
+
 ## 0.0.154
->>>>>>> bf474b79
 
 - Revert: “Add the `hdi_version_req` key:value field to the output of the `--build-info` argument” because it broke. [\#1521](https://github.com/holochain/holochain/pull/1521)
-  
+
   Reason: it causes a build failure of the *holochain*  crate on crates.io
 
 ## 0.0.153
