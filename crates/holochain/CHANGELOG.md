--- conflicted
+++ resolved
@@ -4,13 +4,10 @@
 
 ## Unreleased
 
-<<<<<<< HEAD
-=======
 ## 0.0.150
 
 ## 0.0.149
 
->>>>>>> 5104b41e
 ## 0.0.148
 
 - Added networking logic for enzymatic countersigning [\#1472](https://github.com/holochain/holochain/pull/1472)
