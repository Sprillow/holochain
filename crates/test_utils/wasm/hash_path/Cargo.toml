--- conflicted
+++ resolved
@@ -14,20 +14,10 @@
 crate-type = [ "cdylib", "rlib" ]
 
 [dependencies]
-<<<<<<< HEAD
 hdk3 = { path = "../../../hdk" }
 
 serde = "1.0.104"
 test_wasm_common = { version = "0.0.1", path = "../../wasm_common" }
-=======
-holochain_serialized_bytes = "=0.0.41"
-holochain_wasmer_guest = "=0.0.40"
-holochain_zome_types = { version = "=0.0.1", path = "../../../zome_types" }
-hdk3 = { path = "../../../hdk" }
-
-serde = "=1.0.104"
-test_wasm_common = { version = "=0.0.1", path = "../../wasm_common" }
 
 
 [patch.crates-io]
->>>>>>> c399602d
