--- conflicted
+++ resolved
@@ -9,11 +9,6 @@
 crate-type = [ "cdylib", "rlib" ]
 
 [dependencies]
-<<<<<<< HEAD
-hdk3 = { path = "../../../../hdk3" }
+hdk = { path = "../../../../hdk" }
 serde = "1.0"
-=======
-hdk = { path = "../../../../hdk" }
-serde = "1.0.104"
->>>>>>> 5f1d6f41
 holochain_test_wasm_common = { version = "=0.0.1", path = "../../../wasm_common" }