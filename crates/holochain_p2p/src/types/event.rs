--- conflicted
+++ resolved
@@ -118,7 +118,6 @@
         /// We need to get previously stored agent info.
         fn query_agent_info_signed(dna_hash: DnaHash, to_agent: AgentPubKey, kitsune_space: Arc<kitsune_p2p::KitsuneSpace>, kitsune_agent: Arc<kitsune_p2p::KitsuneAgent>) -> Vec<AgentInfoSigned>;
 
-<<<<<<< HEAD
         /// We need to get agents that fit into an arc set for gossip.
         fn query_gossip_agents(
             dna_hash: DnaHash,
@@ -128,10 +127,9 @@
             until_ms: u64,
             arc_set: Arc<kitsune_p2p_types::dht_arc::DhtArcSet>,
         ) -> Vec<(Arc<kitsune_p2p::KitsuneAgent>, kitsune_p2p_types::dht_arc::ArcInterval)>;
-=======
+        
         /// query agent info in order of closeness to a basis location.
         fn query_agent_info_signed_near_basis(dna_hash: DnaHash, kitsune_space: Arc<kitsune_p2p::KitsuneSpace>, basis_loc: u32, limit: u32) -> Vec<AgentInfoSigned>;
->>>>>>> 3993809c
 
         /// We need to store some metric data on behalf of kitsune.
         fn put_metric_datum(dna_hash: DnaHash, to_agent: AgentPubKey, agent: AgentPubKey, metric: MetricKind, timestamp: SystemTime) -> ();
@@ -255,11 +253,7 @@
             HolochainP2pEvent::PutAgentInfoSigned { $i, .. } => { $($t)* }
             HolochainP2pEvent::GetAgentInfoSigned { $i, .. } => { $($t)* }
             HolochainP2pEvent::QueryAgentInfoSigned { $i, .. } => { $($t)* }
-<<<<<<< HEAD
             HolochainP2pEvent::QueryGossipAgents { $i, .. } => { $($t)* }
-
-=======
->>>>>>> 3993809c
             HolochainP2pEvent::PutMetricDatum { $i, .. } => { $($t)* }
             HolochainP2pEvent::QueryMetrics { $i, .. } => { $($t)* }
             $($t2)*
