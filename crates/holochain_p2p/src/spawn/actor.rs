--- conflicted
+++ resolved
@@ -84,7 +84,7 @@
                         });
                     }
                     // this is a request type, not a broadcast
-                    crate::wire::WireMessage::SendValidationReceipt { .. } => unreachable!(),
+                    crate::wire::WireMessage::ValidationReceipt { .. } => unreachable!(),
                 }
             }
             Request {
@@ -113,21 +113,9 @@
                             let _ = respond(res_fut.await.map_err(Into::into));
                         });
                     }
-<<<<<<< HEAD
                     // holochain_p2p never publishes via request
                     // these only occur on broadcasts
                     crate::wire::WireMessage::Publish { .. } => unreachable!(),
-                    crate::wire::WireMessage::SendValidationReceipt { receipt } => {
-                        let res_fut = match self
-                            .handle_incoming_send_validation_receipt(space, agent, receipt)
-                        {
-                            Err(e) => {
-                                let _ = respond(Err(e.into()));
-                                return Ok(async move { Ok(()) }.boxed().into());
-                            }
-                            Ok(f) => f,
-                        };
-=======
                     crate::wire::WireMessage::ValidationReceipt { receipt } => {
                         let res_fut =
                             match self.handle_incoming_validation_receipt(space, agent, receipt) {
@@ -137,7 +125,6 @@
                                 }
                                 Ok(f) => f,
                             };
->>>>>>> 902e4296
                         tokio::task::spawn(async move {
                             let _ = match res_fut.await {
                                 Err(e) => respond(Err(e.into())),
