#![allow(clippy::too_many_arguments)]
use crate::actor::*;
use crate::event::*;
use crate::*;

use futures::future::FutureExt;
use kitsune_p2p::event::full_time_window;
use kitsune_p2p::event::MetricDatum;
use kitsune_p2p::event::MetricKind;
use kitsune_p2p::event::MetricQuery;
use kitsune_p2p::event::MetricQueryAnswer;
use kitsune_p2p::event::TimeWindow;

use crate::types::AgentPubKeyExt;

use ghost_actor::dependencies::tracing;
use ghost_actor::dependencies::tracing_futures::Instrument;

use holochain_zome_types::zome::FunctionName;
use kitsune_p2p::actor::KitsuneP2pSender;
use kitsune_p2p::agent_store::AgentInfoSigned;
use std::collections::HashSet;
use std::future::Future;
use std::time::SystemTime;

macro_rules! timing_trace {
    ($code:block $($rest:tt)*) => {{
        let __start = std::time::Instant::now();
        let __out = $code;
        async move {
            let __out = __out.await;
            let __elapsed_s = __start.elapsed().as_secs_f64();
            if __elapsed_s >= 5.0 {
                tracing::warn!( elapsed_s = %__elapsed_s $($rest)* );
            } else {
                tracing::trace!( elapsed_s = %__elapsed_s $($rest)* );
            }
            __out
        }
    }};
}

#[derive(Clone)]
struct WrapEvtSender(futures::channel::mpsc::Sender<HolochainP2pEvent>);

impl WrapEvtSender {
    pub fn put_agent_info_signed(
        &self,
        dna_hash: DnaHash,
        peer_data: Vec<AgentInfoSigned>,
    ) -> impl Future<Output = HolochainP2pResult<()>> + 'static + Send {
        timing_trace!(
            { self.0.put_agent_info_signed(dna_hash, peer_data) },
            "(hp2p:handle) put_agent_info_signed",
        )
    }

    fn get_agent_info_signed(
        &self,
        dna_hash: DnaHash,
        to_agent: AgentPubKey,
        kitsune_space: Arc<kitsune_p2p::KitsuneSpace>,
        kitsune_agent: Arc<kitsune_p2p::KitsuneAgent>,
    ) -> impl Future<Output = HolochainP2pResult<Option<AgentInfoSigned>>> + 'static + Send {
        timing_trace!(
            {
                self.0
                    .get_agent_info_signed(dna_hash, to_agent, kitsune_space, kitsune_agent)
            },
            "(hp2p:handle) get_agent_info_signed",
        )
    }

    fn query_gossip_agents(
        &self,
        dna_hash: DnaHash,
        agents: Option<Vec<AgentPubKey>>,
        kitsune_space: Arc<kitsune_p2p::KitsuneSpace>,
        since_ms: u64,
        until_ms: u64,
        arc_set: Arc<kitsune_p2p_types::dht_arc::DhtArcSet>,
    ) -> impl Future<Output = HolochainP2pResult<Vec<AgentInfoSigned>>> + 'static + Send {
        timing_trace!(
            {
                self.0.query_gossip_agents(
                    dna_hash,
                    agents,
                    kitsune_space,
                    since_ms,
                    until_ms,
                    arc_set,
                )
            },
            "(hp2p:handle) query_gossip_agents",
        )
    }

    fn query_agent_info_signed(
        &self,
        dna_hash: DnaHash,
        agents: Option<HashSet<Arc<kitsune_p2p::KitsuneAgent>>>,
        kitsune_space: Arc<kitsune_p2p::KitsuneSpace>,
    ) -> impl Future<Output = HolochainP2pResult<Vec<AgentInfoSigned>>> + 'static + Send {
        timing_trace!(
            {
                self.0
                    .query_agent_info_signed(dna_hash, agents, kitsune_space)
            },
            "(hp2p:handle) query_agent_info_signed",
        )
    }

    fn query_agent_info_signed_near_basis(
        &self,
        dna_hash: DnaHash,
        kitsune_space: Arc<kitsune_p2p::KitsuneSpace>,
        basis_loc: u32,
        limit: u32,
    ) -> impl Future<Output = HolochainP2pResult<Vec<AgentInfoSigned>>> + 'static + Send {
        timing_trace!(
            {
                self.0
                    .query_agent_info_signed_near_basis(dna_hash, kitsune_space, basis_loc, limit)
            },
            "(hp2p:handle) query_agent_info_signed_near_basis",
        )
    }

    fn query_peer_density(
        &self,
        dna_hash: DnaHash,
        kitsune_space: Arc<kitsune_p2p::KitsuneSpace>,
        dht_arc: kitsune_p2p_types::dht_arc::DhtArc,
<<<<<<< HEAD
    ) -> impl Future<Output = HolochainP2pResult<kitsune_p2p_types::dht_arc::PeerViewBeta>>
=======
    ) -> impl Future<Output = HolochainP2pResult<kitsune_p2p_types::dht_arc::PeerViewAlpha>>
>>>>>>> aef4c101
           + 'static
           + Send {
        timing_trace!(
            { self.0.query_peer_density(dna_hash, kitsune_space, dht_arc) },
            "(hp2p:handle) query_peer_density",
        )
    }

    fn put_metric_datum(
        &self,
        dna_hash: DnaHash,
        to_agent: AgentPubKey,
        agent: AgentPubKey,
        kind: MetricKind,
        timestamp: SystemTime,
    ) -> impl Future<Output = HolochainP2pResult<()>> + 'static + Send {
        timing_trace!(
            {
                self.0
                    .put_metric_datum(dna_hash, to_agent, agent, kind, timestamp)
            },
            "(hp2p:handle) put_metric_datum",
        )
    }

    fn query_metrics(
        &self,
        dna_hash: DnaHash,
        to_agent: AgentPubKey,
        query: MetricQuery,
    ) -> impl Future<Output = HolochainP2pResult<MetricQueryAnswer>> + 'static + Send {
        timing_trace!(
            { self.0.query_metrics(dna_hash, to_agent, query) },
            "(hp2p:handle) query_metrics",
        )
    }

    fn call_remote(
        &self,
        dna_hash: DnaHash,
        to_agent: AgentPubKey,
        from_agent: AgentPubKey,
        zome_name: ZomeName,
        fn_name: FunctionName,
        cap_secret: Option<CapSecret>,
        payload: ExternIO,
    ) -> impl Future<Output = HolochainP2pResult<SerializedBytes>> + 'static + Send {
        timing_trace!(
            {
                self.0.call_remote(
                    dna_hash, to_agent, from_agent, zome_name, fn_name, cap_secret, payload,
                )
            },
            "(hp2p:handle) call_remote",
        )
    }

    fn publish(
        &self,
        dna_hash: DnaHash,
        request_validation_receipt: bool,
        countersigning_session: bool,
        ops: Vec<(holo_hash::DhtOpHash, holochain_types::dht_op::DhtOp)>,
    ) -> impl Future<Output = HolochainP2pResult<()>> + 'static + Send {
        let op_count = ops.len();
        timing_trace!({
            self.0.publish(dna_hash, request_validation_receipt, countersigning_session, ops)
        }, %op_count, "(hp2p:handle) publish")
    }

    fn get_validation_package(
        &self,
        dna_hash: DnaHash,
        to_agent: AgentPubKey,
        header_hash: HeaderHash,
    ) -> impl Future<Output = HolochainP2pResult<ValidationPackageResponse>> + 'static + Send {
        timing_trace!(
            {
                self.0
                    .get_validation_package(dna_hash, to_agent, header_hash)
            },
            "(hp2p:handle) get_validation_package",
        )
    }

    fn get(
        &self,
        dna_hash: DnaHash,
        to_agent: AgentPubKey,
        dht_hash: holo_hash::AnyDhtHash,
        options: event::GetOptions,
    ) -> impl Future<Output = HolochainP2pResult<WireOps>> + 'static + Send {
        timing_trace!(
            { self.0.get(dna_hash, to_agent, dht_hash, options) },
            "(hp2p:handle) get",
        )
    }

    fn get_meta(
        &self,
        dna_hash: DnaHash,
        to_agent: AgentPubKey,
        dht_hash: holo_hash::AnyDhtHash,
        options: event::GetMetaOptions,
    ) -> impl Future<Output = HolochainP2pResult<MetadataSet>> + 'static + Send {
        timing_trace!(
            { self.0.get_meta(dna_hash, to_agent, dht_hash, options) },
            "(hp2p:handle) get_meta",
        )
    }

    fn get_links(
        &self,
        dna_hash: DnaHash,
        to_agent: AgentPubKey,
        link_key: WireLinkKey,
        options: event::GetLinksOptions,
    ) -> impl Future<Output = HolochainP2pResult<WireLinkOps>> + 'static + Send {
        timing_trace!(
            { self.0.get_links(dna_hash, to_agent, link_key, options) },
            "(hp2p:handle) get_links",
        )
    }

    fn get_agent_activity(
        &self,
        dna_hash: DnaHash,
        to_agent: AgentPubKey,
        agent: AgentPubKey,
        query: ChainQueryFilter,
        options: event::GetActivityOptions,
    ) -> impl Future<Output = HolochainP2pResult<AgentActivityResponse<HeaderHash>>> + 'static + Send
    {
        timing_trace!(
            {
                self.0
                    .get_agent_activity(dna_hash, to_agent, agent, query, options)
            },
            "(hp2p:handle) get_agent_activity",
        )
    }

    fn validation_receipt_received(
        &self,
        dna_hash: DnaHash,
        to_agent: AgentPubKey,
        receipt: SerializedBytes,
    ) -> impl Future<Output = HolochainP2pResult<()>> + 'static + Send {
        timing_trace!(
            {
                self.0
                    .validation_receipt_received(dna_hash, to_agent, receipt)
            },
            "(hp2p:handle) validation_receipt_received",
        )
    }

    fn query_op_hashes(
        &self,
        dna_hash: DnaHash,
        arc_set: kitsune_p2p::dht_arc::DhtArcSet,
        window: TimeWindow,
        max_ops: usize,
        include_limbo: bool,
    ) -> impl Future<Output = HolochainP2pResult<Option<(Vec<holo_hash::DhtOpHash>, TimeWindow)>>>
           + 'static
           + Send {
        timing_trace!(
            {
                self.0
                    .query_op_hashes(dna_hash, arc_set, window, max_ops, include_limbo)
            },
            "(hp2p:handle) query_op_hashes",
        )
    }

    fn fetch_op_data(
        &self,
        dna_hash: DnaHash,
        op_hashes: Vec<holo_hash::DhtOpHash>,
    ) -> impl Future<
        Output = HolochainP2pResult<Vec<(holo_hash::DhtOpHash, holochain_types::dht_op::DhtOp)>>,
    >
           + 'static
           + Send {
        let op_count = op_hashes.len();
        timing_trace!(
            { self.0.fetch_op_data(dna_hash, op_hashes) },
            %op_count,
            "(hp2p:handle) fetch_op_data",
        )
    }

    fn sign_network_data(
        &self,
        dna_hash: DnaHash,
        to_agent: AgentPubKey,
        data: Vec<u8>,
    ) -> impl Future<Output = HolochainP2pResult<Signature>> + 'static + Send {
        let byte_count = data.len();
        timing_trace!(
            { self.0.sign_network_data(dna_hash, to_agent, data) },
            %byte_count,
            "(hp2p:handle) sign_network_data",
        )
    }

    fn countersigning_authority_response(
        &self,
        dna_hash: DnaHash,
        to_agent: AgentPubKey,
        signed_headers: Vec<SignedHeader>,
    ) -> impl Future<Output = HolochainP2pResult<()>> + 'static + Send {
        timing_trace!(
            {
                self.0
                    .countersigning_authority_response(dna_hash, to_agent, signed_headers)
            },
            "(hp2p:handle) signed_header"
        )
    }
}

pub(crate) struct HolochainP2pActor {
    tuning_params: kitsune_p2p_types::config::KitsuneP2pTuningParams,
    evt_sender: WrapEvtSender,
    kitsune_p2p: ghost_actor::GhostSender<kitsune_p2p::actor::KitsuneP2p>,
}

impl ghost_actor::GhostControlHandler for HolochainP2pActor {}

impl HolochainP2pActor {
    /// constructor
    pub async fn new(
        config: kitsune_p2p::KitsuneP2pConfig,
        tls_config: kitsune_p2p::dependencies::kitsune_p2p_proxy::TlsConfig,
        channel_factory: ghost_actor::actor_builder::GhostActorChannelFactory<Self>,
        evt_sender: futures::channel::mpsc::Sender<HolochainP2pEvent>,
    ) -> HolochainP2pResult<Self> {
        let tuning_params = config.tuning_params.clone();
        let (kitsune_p2p, kitsune_p2p_events) =
            kitsune_p2p::spawn_kitsune_p2p(config, tls_config).await?;

        channel_factory.attach_receiver(kitsune_p2p_events).await?;

        Ok(Self {
            tuning_params,
            evt_sender: WrapEvtSender(evt_sender),
            kitsune_p2p,
        })
    }

    /// receiving an incoming request from a remote node
    #[allow(clippy::too_many_arguments)]
    fn handle_incoming_call_remote(
        &mut self,
        dna_hash: DnaHash,
        to_agent: AgentPubKey,
        from_agent: AgentPubKey,
        zome_name: ZomeName,
        fn_name: FunctionName,
        cap_secret: Option<CapSecret>,
        data: Vec<u8>,
    ) -> kitsune_p2p::actor::KitsuneP2pHandlerResult<Vec<u8>> {
        let evt_sender = self.evt_sender.clone();
        Ok(async move {
            let res = evt_sender
                .call_remote(
                    dna_hash,
                    to_agent,
                    from_agent,
                    zome_name,
                    fn_name,
                    cap_secret,
                    ExternIO::from(data),
                )
                .await;
            res.map_err(kitsune_p2p::KitsuneP2pError::from)
                .map(|res| UnsafeBytes::from(res).into())
        }
        .boxed()
        .into())
    }

    /// receiving an incoming get request from a remote node
    #[tracing::instrument(skip(self, dna_hash, to_agent, dht_hash, options), level = "trace")]
    fn handle_incoming_get(
        &mut self,
        dna_hash: DnaHash,
        to_agent: AgentPubKey,
        dht_hash: holo_hash::AnyDhtHash,
        options: event::GetOptions,
    ) -> kitsune_p2p::actor::KitsuneP2pHandlerResult<Vec<u8>> {
        let evt_sender = self.evt_sender.clone();
        Ok(async move {
            let res = evt_sender.get(dna_hash, to_agent, dht_hash, options).await;
            res.and_then(|r| Ok(SerializedBytes::try_from(r)?))
                .map_err(kitsune_p2p::KitsuneP2pError::from)
                .map(|res| UnsafeBytes::from(res).into())
        }
        .instrument(tracing::debug_span!("incoming_get_task"))
        .boxed()
        .into())
    }

    /// receiving an incoming get_meta request from a remote node
    fn handle_incoming_get_meta(
        &mut self,
        dna_hash: DnaHash,
        to_agent: AgentPubKey,
        dht_hash: holo_hash::AnyDhtHash,
        options: event::GetMetaOptions,
    ) -> kitsune_p2p::actor::KitsuneP2pHandlerResult<Vec<u8>> {
        let evt_sender = self.evt_sender.clone();
        Ok(async move {
            let res = evt_sender
                .get_meta(dna_hash, to_agent, dht_hash, options)
                .await;
            res.and_then(|r| Ok(SerializedBytes::try_from(r)?))
                .map_err(kitsune_p2p::KitsuneP2pError::from)
                .map(|res| UnsafeBytes::from(res).into())
        }
        .boxed()
        .into())
    }

    /// receiving an incoming get_links request from a remote node
    fn handle_incoming_get_links(
        &mut self,
        dna_hash: DnaHash,
        to_agent: AgentPubKey,
        link_key: WireLinkKey,
        options: event::GetLinksOptions,
    ) -> kitsune_p2p::actor::KitsuneP2pHandlerResult<Vec<u8>> {
        let evt_sender = self.evt_sender.clone();
        Ok(async move {
            let res = evt_sender
                .get_links(dna_hash, to_agent, link_key, options)
                .await;
            res.and_then(|r| Ok(SerializedBytes::try_from(r)?))
                .map_err(kitsune_p2p::KitsuneP2pError::from)
                .map(|res| UnsafeBytes::from(res).into())
        }
        .boxed()
        .into())
    }

    /// receiving an incoming get_links request from a remote node
    fn handle_incoming_get_agent_activity(
        &mut self,
        dna_hash: DnaHash,
        to_agent: AgentPubKey,
        agent: AgentPubKey,
        query: ChainQueryFilter,
        options: event::GetActivityOptions,
    ) -> kitsune_p2p::actor::KitsuneP2pHandlerResult<Vec<u8>> {
        let evt_sender = self.evt_sender.clone();
        Ok(async move {
            let res = evt_sender
                .get_agent_activity(dna_hash, to_agent, agent, query, options)
                .await;
            res.and_then(|r| Ok(SerializedBytes::try_from(r)?))
                .map_err(kitsune_p2p::KitsuneP2pError::from)
                .map(|res| UnsafeBytes::from(res).into())
        }
        .boxed()
        .into())
    }

    /// receiving an incoming publish from a remote node
    fn handle_incoming_publish(
        &mut self,
        dna_hash: DnaHash,
        request_validation_receipt: bool,
        countersigning_session: bool,
        ops: Vec<(holo_hash::DhtOpHash, holochain_types::dht_op::DhtOp)>,
    ) -> kitsune_p2p::actor::KitsuneP2pHandlerResult<()> {
        let evt_sender = self.evt_sender.clone();
        Ok(async move {
            evt_sender
                .publish(
                    dna_hash,
                    request_validation_receipt,
                    countersigning_session,
                    ops,
                )
                .await?;
            Ok(())
        }
        .boxed()
        .into())
    }

    /// receiving an incoming validation receipt from a remote node
    fn handle_incoming_validation_receipt(
        &mut self,
        dna_hash: DnaHash,
        agent_pub_key: AgentPubKey,
        receipt: Vec<u8>,
    ) -> kitsune_p2p::actor::KitsuneP2pHandlerResult<Vec<u8>> {
        let receipt: SerializedBytes = UnsafeBytes::from(receipt).into();
        let evt_sender = self.evt_sender.clone();
        Ok(async move {
            evt_sender
                .validation_receipt_received(dna_hash, agent_pub_key, receipt)
                .await?;

            // validation receipts don't need a response
            // send back an empty vec for now
            Ok(Vec::with_capacity(0))
        }
        .boxed()
        .into())
    }

    /// Receiving an incoming validation package request
    fn handle_incoming_get_validation_package(
        &mut self,
        dna_hash: DnaHash,
        agent_pub_key: AgentPubKey,
        header_hash: HeaderHash,
    ) -> kitsune_p2p::actor::KitsuneP2pHandlerResult<Vec<u8>> {
        let evt_sender = self.evt_sender.clone();
        Ok(async move {
            let res = evt_sender
                .get_validation_package(dna_hash, agent_pub_key, header_hash)
                .await;

            res.and_then(|r| Ok(SerializedBytes::try_from(r)?))
                .map_err(kitsune_p2p::KitsuneP2pError::from)
                .map(|res| UnsafeBytes::from(res).into())
        }
        .boxed()
        .into())
    }

    fn handle_incoming_countersigning_authority_response(
        &mut self,
        dna_hash: DnaHash,
        to_agent: AgentPubKey,
        signed_headers: Vec<SignedHeader>,
    ) -> kitsune_p2p::actor::KitsuneP2pHandlerResult<()> {
        let evt_sender = self.evt_sender.clone();
        Ok(async move {
            evt_sender
                .countersigning_authority_response(dna_hash, to_agent, signed_headers)
                .await?;
            Ok(())
        }
        .boxed()
        .into())
    }
}

impl ghost_actor::GhostHandler<kitsune_p2p::event::KitsuneP2pEvent> for HolochainP2pActor {}

impl kitsune_p2p::event::KitsuneP2pEventHandler for HolochainP2pActor {
    /// We need to store signed agent info.
    #[tracing::instrument(skip(self), level = "trace")]
    fn handle_put_agent_info_signed(
        &mut self,
        input: kitsune_p2p::event::PutAgentInfoSignedEvt,
    ) -> kitsune_p2p::event::KitsuneP2pEventHandlerResult<()> {
        let kitsune_p2p::event::PutAgentInfoSignedEvt { space, peer_data } = input;
        let space = DnaHash::from_kitsune(&space);
        let evt_sender = self.evt_sender.clone();
        Ok(
            async move { Ok(evt_sender.put_agent_info_signed(space, peer_data).await?) }
                .boxed()
                .into(),
        )
    }

    /// We need to get previously stored agent info.
    #[tracing::instrument(skip(self), level = "trace")]
    fn handle_get_agent_info_signed(
        &mut self,
        input: kitsune_p2p::event::GetAgentInfoSignedEvt,
    ) -> kitsune_p2p::event::KitsuneP2pEventHandlerResult<Option<AgentInfoSigned>> {
        let kitsune_p2p::event::GetAgentInfoSignedEvt { space, agent } = input;
        let h_space = DnaHash::from_kitsune(&space);
        let h_agent = AgentPubKey::from_kitsune(&agent);
        let evt_sender = self.evt_sender.clone();
        Ok(async move {
            Ok(evt_sender
                .get_agent_info_signed(h_space, h_agent, space, agent)
                .await?)
        }
        .boxed()
        .into())
    }

    /// We need to get previously stored agent info. A single kitusne agent query
    /// can take one of three Holochain agent query paths. We do "duck typing"
    /// on the query object to determine which query path to take. The reason for
    /// this is that Holochain is optimized for these three query types, while
    /// kitsune has a more general interface.
    #[tracing::instrument(skip(self), level = "trace")]
    fn handle_query_agents(
        &mut self,
        input: kitsune_p2p::event::QueryAgentsEvt,
    ) -> kitsune_p2p::event::KitsuneP2pEventHandlerResult<Vec<AgentInfoSigned>> {
        let kitsune_p2p::event::QueryAgentsEvt {
            space,
            agents,
            window,
            arc_set,
            near_basis,
            limit,
        } = input;

        let h_space = DnaHash::from_kitsune(&space);
        let evt_sender = self.evt_sender.clone();

        Ok(async move {
            let agents = match (agents, window, arc_set, near_basis, limit) {
                // If only basis and limit are set, this is a "near basis" query
                (None, None, None, Some(basis), Some(limit)) => {
                    evt_sender
                        .query_agent_info_signed_near_basis(h_space, space, basis.as_u32(), limit)
                        .await?
                }

                // If arc_set is set, this is a "gossip agents" query
                (agents, window, Some(arc_set), None, None) => {
                    let window = window.unwrap_or_else(full_time_window);
                    let h_agents =
                        agents.map(|agents| agents.iter().map(AgentPubKey::from_kitsune).collect());
                    let since_ms = window.start.as_millis().max(0) as u64;
                    let until_ms = window.end.as_millis().max(0) as u64;
                    evt_sender
                        .query_gossip_agents(h_space, h_agents, space, since_ms, until_ms, arc_set)
                        .await?
                }

                // Otherwise, do a simple agent query with optional agent filter
                (agents, None, None, None, None) => {
                    evt_sender
                        .query_agent_info_signed(h_space, agents, space)
                        .await?
                }

                // If none of the above match, we have no implementation for such a query
                // and must fail
                tuple => unimplemented!(
                    "Holochain cannot interpret the QueryAgentsEvt data as given: {:?}",
                    tuple
                ),
            };
            Ok(agents)
        }
        .boxed()
        .into())
    }

    #[tracing::instrument(skip(self), level = "trace")]
    fn handle_query_peer_density(
        &mut self,
        space: Arc<kitsune_p2p::KitsuneSpace>,
        dht_arc: kitsune_p2p_types::dht_arc::DhtArc,
<<<<<<< HEAD
    ) -> kitsune_p2p::event::KitsuneP2pEventHandlerResult<kitsune_p2p_types::dht_arc::PeerViewBeta>
=======
    ) -> kitsune_p2p::event::KitsuneP2pEventHandlerResult<kitsune_p2p_types::dht_arc::PeerViewAlpha>
>>>>>>> aef4c101
    {
        let h_space = DnaHash::from_kitsune(&space);
        let evt_sender = self.evt_sender.clone();
        Ok(async move {
            Ok(evt_sender
                .query_peer_density(h_space, space, dht_arc)
                .await?)
        }
        .boxed()
        .into())
    }

    fn handle_put_metric_datum(
        &mut self,
        datum: MetricDatum,
    ) -> kitsune_p2p::event::KitsuneP2pEventHandlerResult<()> {
        let evt_sender = self.evt_sender.clone();
        // These dummy values are not used
        let dna_hash = DnaHash::from_raw_32([0; 32].to_vec());
        let to_agent = AgentPubKey::from_raw_32([0; 32].to_vec());

        let agent = AgentPubKey::from_kitsune(&datum.agent);
        let kind = datum.kind;
        let timestamp = datum.timestamp;
        Ok(async move {
            Ok(evt_sender
                .put_metric_datum(dna_hash, to_agent, agent, kind, timestamp)
                .await?)
        }
        .boxed()
        .into())
    }

    fn handle_query_metrics(
        &mut self,
        query: kitsune_p2p::event::MetricQuery,
    ) -> kitsune_p2p::event::KitsuneP2pEventHandlerResult<MetricQueryAnswer> {
        let evt_sender = self.evt_sender.clone();

        // These dummy values are not used
        let dna_hash = DnaHash::from_raw_32([0; 32].to_vec());
        let to_agent = AgentPubKey::from_raw_32([0; 32].to_vec());

        Ok(
            async move { Ok(evt_sender.query_metrics(dna_hash, to_agent, query).await?) }
                .boxed()
                .into(),
        )
    }

    #[tracing::instrument(skip(self, space, to_agent, payload), level = "trace")]
    fn handle_call(
        &mut self,
        space: Arc<kitsune_p2p::KitsuneSpace>,
        to_agent: Arc<kitsune_p2p::KitsuneAgent>,
        payload: Vec<u8>,
    ) -> kitsune_p2p::event::KitsuneP2pEventHandlerResult<Vec<u8>> {
        let space = DnaHash::from_kitsune(&space);
        let to_agent = AgentPubKey::from_kitsune(&to_agent);

        let request =
            crate::wire::WireMessage::decode(payload.as_ref()).map_err(HolochainP2pError::from)?;

        match request {
            crate::wire::WireMessage::CallRemote {
                zome_name,
                fn_name,
                cap_secret,
                data,
                from_agent,
            } => self.handle_incoming_call_remote(
                space, to_agent, from_agent, zome_name, fn_name, cap_secret, data,
            ),
            crate::wire::WireMessage::Get { dht_hash, options } => {
                self.handle_incoming_get(space, to_agent, dht_hash, options)
            }
            crate::wire::WireMessage::GetMeta { dht_hash, options } => {
                self.handle_incoming_get_meta(space, to_agent, dht_hash, options)
            }
            crate::wire::WireMessage::GetLinks { link_key, options } => {
                self.handle_incoming_get_links(space, to_agent, link_key, options)
            }
            crate::wire::WireMessage::GetAgentActivity {
                agent,
                query,
                options,
            } => self.handle_incoming_get_agent_activity(space, to_agent, agent, query, options),
            // holochain_p2p never publishes via request
            // these only occur on broadcasts
            crate::wire::WireMessage::Publish { .. } => {
                Err(HolochainP2pError::invalid_p2p_message(
                    "invalid: publish is a broadcast type, not a request".to_string(),
                )
                .into())
            }
            crate::wire::WireMessage::ValidationReceipt { receipt } => {
                self.handle_incoming_validation_receipt(space, to_agent, receipt)
            }
            crate::wire::WireMessage::GetValidationPackage { header_hash } => {
                self.handle_incoming_get_validation_package(space, to_agent, header_hash)
            }
            // holochain_p2p only broadcasts this message.
            crate::wire::WireMessage::CountersigningAuthorityResponse { .. } => {
                Err(HolochainP2pError::invalid_p2p_message(
                    "invalid: countersigning authority response is a broadcast type, not a request"
                        .to_string(),
                )
                .into())
            }
        }
    }

    #[tracing::instrument(skip(self), level = "trace")]
    fn handle_notify(
        &mut self,
        space: Arc<kitsune_p2p::KitsuneSpace>,
        to_agent: Arc<kitsune_p2p::KitsuneAgent>,
        payload: Vec<u8>,
    ) -> kitsune_p2p::event::KitsuneP2pEventHandlerResult<()> {
        let space = DnaHash::from_kitsune(&space);
        let to_agent = AgentPubKey::from_kitsune(&to_agent);

        let request =
            crate::wire::WireMessage::decode(payload.as_ref()).map_err(HolochainP2pError::from)?;

        match request {
            // error on these call type messages
            crate::wire::WireMessage::Get { .. }
            | crate::wire::WireMessage::GetMeta { .. }
            | crate::wire::WireMessage::GetLinks { .. }
            | crate::wire::WireMessage::GetAgentActivity { .. }
            | crate::wire::WireMessage::GetValidationPackage { .. }
            | crate::wire::WireMessage::ValidationReceipt { .. } => {
                Err(HolochainP2pError::invalid_p2p_message(
                    "invalid call type message in a notify".to_string(),
                )
                .into())
            }
            crate::wire::WireMessage::CallRemote {
                zome_name,
                fn_name,
                from_agent,
                cap_secret,
                data,
            } => {
                let fut = self.handle_incoming_call_remote(
                    space, to_agent, from_agent, zome_name, fn_name, cap_secret, data,
                );
                Ok(async move {
                    let _ = fut?.await?;
                    Ok(())
                }
                .boxed()
                .into())
            }
            crate::wire::WireMessage::Publish {
                request_validation_receipt,
                countersigning_session,
                dht_hash: _,
                ops,
            } => self.handle_incoming_publish(
                space,
                request_validation_receipt,
                countersigning_session,
                ops,
            ),
            crate::wire::WireMessage::CountersigningAuthorityResponse { signed_headers } => self
                .handle_incoming_countersigning_authority_response(space, to_agent, signed_headers),
        }
    }

    #[tracing::instrument(skip(self), level = "trace")]
    fn handle_gossip(
        &mut self,
        space: Arc<kitsune_p2p::KitsuneSpace>,
        ops: Vec<(Arc<kitsune_p2p::KitsuneOpHash>, Vec<u8>)>,
    ) -> kitsune_p2p::event::KitsuneP2pEventHandlerResult<()> {
        let space = DnaHash::from_kitsune(&space);
        let ops = ops
            .into_iter()
            .map(|(op_hash, op_data)| {
                let op_hash = DhtOpHash::from_kitsune(&op_hash);
                let op_data = crate::wire::WireDhtOpData::decode(op_data)
                    .map_err(HolochainP2pError::from)?
                    .op_data;
                Ok((op_hash, op_data))
            })
            .collect::<Result<_, HolochainP2pError>>()?;
        self.handle_incoming_publish(space, false, false, ops)
    }

    #[tracing::instrument(skip(self), level = "trace")]
    fn handle_query_op_hashes(
        &mut self,
        input: kitsune_p2p::event::QueryOpHashesEvt,
    ) -> kitsune_p2p::event::KitsuneP2pEventHandlerResult<
        Option<(Vec<Arc<kitsune_p2p::KitsuneOpHash>>, TimeWindow)>,
    > {
        let kitsune_p2p::event::QueryOpHashesEvt {
            space,
            arc_set,
            window,
            max_ops,
            include_limbo,
        } = input;
        let space = DnaHash::from_kitsune(&space);

        let evt_sender = self.evt_sender.clone();
        Ok(async move {
            Ok(evt_sender
                .query_op_hashes(space, arc_set, window, max_ops, include_limbo)
                .await?
                .map(|(h, time)| (h.into_iter().map(|h| h.into_kitsune()).collect(), time)))
        }
        .boxed()
        .into())
    }

    #[allow(clippy::needless_collect)]
    #[tracing::instrument(skip(self), level = "trace")]
    fn handle_fetch_op_data(
        &mut self,
        input: kitsune_p2p::event::FetchOpDataEvt,
    ) -> kitsune_p2p::event::KitsuneP2pEventHandlerResult<
        Vec<(Arc<kitsune_p2p::KitsuneOpHash>, Vec<u8>)>,
    > {
        let kitsune_p2p::event::FetchOpDataEvt { space, op_hashes } = input;
        let space = DnaHash::from_kitsune(&space);
        let op_hashes = op_hashes
            .into_iter()
            .map(|h| DhtOpHash::from_kitsune(&h))
            // the allowance of clippy::needless_collect refers to the following call
            .collect::<Vec<_>>();

        let evt_sender = self.evt_sender.clone();
        Ok(async move {
            let mut out = vec![];
            for (op_hash, dht_op) in evt_sender
                .fetch_op_data(space.clone(), op_hashes.clone())
                .await?
            {
                out.push((
                    op_hash.into_kitsune(),
                    crate::wire::WireDhtOpData { op_data: dht_op }
                        .encode()
                        .map_err(kitsune_p2p::KitsuneP2pError::other)?,
                ));
            }
            Ok(out)
        }
        .boxed()
        .into())
    }

    #[tracing::instrument(skip(self), level = "trace")]
    fn handle_sign_network_data(
        &mut self,
        input: kitsune_p2p::event::SignNetworkDataEvt,
    ) -> kitsune_p2p::event::KitsuneP2pEventHandlerResult<kitsune_p2p::KitsuneSignature> {
        let space = DnaHash::from_kitsune(&input.space);
        let agent = AgentPubKey::from_kitsune(&input.agent);
        let fut = self
            .evt_sender
            .sign_network_data(space, agent, input.data.to_vec());
        Ok(async move {
            let sig = fut.await?.0;
            Ok(sig.to_vec().into())
        }
        .boxed()
        .into())
    }
}

impl ghost_actor::GhostHandler<HolochainP2p> for HolochainP2pActor {}

impl HolochainP2pHandler for HolochainP2pActor {
    #[tracing::instrument(skip(self), level = "trace")]
    fn handle_join(
        &mut self,
        dna_hash: DnaHash,
        agent_pub_key: AgentPubKey,
    ) -> HolochainP2pHandlerResult<()> {
        let space = dna_hash.into_kitsune();
        let agent = agent_pub_key.into_kitsune();

        let kitsune_p2p = self.kitsune_p2p.clone();
        Ok(async move { Ok(kitsune_p2p.join(space, agent).await?) }
            .boxed()
            .into())
    }

    #[tracing::instrument(skip(self), level = "trace")]
    fn handle_leave(
        &mut self,
        dna_hash: DnaHash,
        agent_pub_key: AgentPubKey,
    ) -> HolochainP2pHandlerResult<()> {
        let space = dna_hash.into_kitsune();
        let agent = agent_pub_key.into_kitsune();

        let kitsune_p2p = self.kitsune_p2p.clone();
        Ok(async move { Ok(kitsune_p2p.leave(space, agent).await?) }
            .boxed()
            .into())
    }

    #[tracing::instrument(skip(self), level = "trace")]
    fn handle_call_remote(
        &mut self,
        dna_hash: DnaHash,
        from_agent: AgentPubKey,
        to_agent: AgentPubKey,
        zome_name: ZomeName,
        fn_name: FunctionName,
        cap_secret: Option<CapSecret>,
        payload: ExternIO,
    ) -> HolochainP2pHandlerResult<SerializedBytes> {
        let space = dna_hash.into_kitsune();
        let to_agent = to_agent.into_kitsune();

        let req = crate::wire::WireMessage::call_remote(
            zome_name, fn_name, from_agent, cap_secret, payload,
        )
        .encode()?;

        let kitsune_p2p = self.kitsune_p2p.clone();
        Ok(async move {
            let result: Vec<u8> = kitsune_p2p.rpc_single(space, to_agent, req, None).await?;
            Ok(UnsafeBytes::from(result).into())
        }
        .boxed()
        .into())
    }

    #[tracing::instrument(skip(self), level = "trace")]
    fn handle_remote_signal(
        &mut self,
        dna_hash: DnaHash,
        from_agent: AgentPubKey,
        to_agent_list: Vec<AgentPubKey>,
        zome_name: ZomeName,
        fn_name: FunctionName,
        cap: Option<CapSecret>,
        payload: ExternIO,
    ) -> HolochainP2pHandlerResult<()> {
        let space = dna_hash.into_kitsune();
        let to_agent_list = to_agent_list
            .into_iter()
            .map(|a| a.into_kitsune())
            .collect();

        let req =
            crate::wire::WireMessage::call_remote(zome_name, fn_name, from_agent, cap, payload)
                .encode()?;

        let timeout = self.tuning_params.implicit_timeout();

        let kitsune_p2p = self.kitsune_p2p.clone();
        Ok(async move {
            kitsune_p2p
                .targeted_broadcast(space, to_agent_list, timeout, req, true)
                .await?;
            Ok(())
        }
        .boxed()
        .into())
    }

    #[tracing::instrument(skip(self), level = "trace")]
    fn handle_publish(
        &mut self,
        dna_hash: DnaHash,
        request_validation_receipt: bool,
        countersigning_session: bool,
        dht_hash: holo_hash::AnyDhtHash,
        ops: Vec<(holo_hash::DhtOpHash, holochain_types::dht_op::DhtOp)>,
        timeout_ms: Option<u64>,
    ) -> HolochainP2pHandlerResult<()> {
        use kitsune_p2p_types::KitsuneTimeout;

        let space = dna_hash.into_kitsune();
        let basis = dht_hash.to_kitsune();
        let timeout = match timeout_ms {
            Some(ms) => KitsuneTimeout::from_millis(ms),
            None => self.tuning_params.implicit_timeout(),
        };

        let payload = crate::wire::WireMessage::publish(
            request_validation_receipt,
            countersigning_session,
            dht_hash,
            ops,
        )
        .encode()?;

        let kitsune_p2p = self.kitsune_p2p.clone();
        Ok(async move {
            kitsune_p2p
                .broadcast(space, basis, timeout, payload)
                .await?;
            Ok(())
        }
        .boxed()
        .into())
    }

    #[tracing::instrument(skip(self), level = "trace")]
    fn handle_get_validation_package(
        &mut self,
        input: actor::GetValidationPackage,
    ) -> HolochainP2pHandlerResult<ValidationPackageResponse> {
        let space = input.dna_hash.into_kitsune();
        let to_agent = input.request_from.into_kitsune();

        let req = crate::wire::WireMessage::get_validation_package(input.header_hash).encode()?;

        let kitsune_p2p = self.kitsune_p2p.clone();
        Ok(async move {
            let response = kitsune_p2p.rpc_single(space, to_agent, req, None).await?;
            let response = SerializedBytes::from(UnsafeBytes::from(response)).try_into()?;
            Ok(response)
        }
        .boxed()
        .into())
    }

    #[tracing::instrument(skip(self, dna_hash, dht_hash, options), level = "trace")]
    fn handle_get(
        &mut self,
        dna_hash: DnaHash,
        dht_hash: holo_hash::AnyDhtHash,
        options: actor::GetOptions,
    ) -> HolochainP2pHandlerResult<Vec<WireOps>> {
        let space = dna_hash.into_kitsune();
        let basis = dht_hash.to_kitsune();
        let r_options: event::GetOptions = (&options).into();

        let payload = crate::wire::WireMessage::get(dht_hash, r_options).encode()?;

        let kitsune_p2p = self.kitsune_p2p.clone();
        let tuning_params = self.tuning_params.clone();
        Ok(async move {
            let input = kitsune_p2p::actor::RpcMulti::new(&tuning_params, space, basis, payload);
            let result = kitsune_p2p
                .rpc_multi(input)
                .instrument(tracing::debug_span!("rpc_multi"))
                .await?;

            let mut out = Vec::new();
            for item in result {
                let kitsune_p2p::actor::RpcMultiResponse { response, .. } = item;
                out.push(SerializedBytes::from(UnsafeBytes::from(response)).try_into()?);
            }

            Ok(out)
        }
        .boxed()
        .into())
    }

    #[tracing::instrument(skip(self), level = "trace")]
    fn handle_get_meta(
        &mut self,
        dna_hash: DnaHash,
        dht_hash: holo_hash::AnyDhtHash,
        options: actor::GetMetaOptions,
    ) -> HolochainP2pHandlerResult<Vec<MetadataSet>> {
        let space = dna_hash.into_kitsune();
        let basis = dht_hash.to_kitsune();
        let r_options: event::GetMetaOptions = (&options).into();

        let payload = crate::wire::WireMessage::get_meta(dht_hash, r_options).encode()?;

        let kitsune_p2p = self.kitsune_p2p.clone();
        let tuning_params = self.tuning_params.clone();
        Ok(async move {
            let input = kitsune_p2p::actor::RpcMulti::new(&tuning_params, space, basis, payload);
            let result = kitsune_p2p.rpc_multi(input).await?;

            let mut out = Vec::new();
            for item in result {
                let kitsune_p2p::actor::RpcMultiResponse { response, .. } = item;
                out.push(SerializedBytes::from(UnsafeBytes::from(response)).try_into()?);
            }

            Ok(out)
        }
        .boxed()
        .into())
    }

    #[tracing::instrument(skip(self), level = "trace")]
    fn handle_get_links(
        &mut self,
        dna_hash: DnaHash,
        link_key: WireLinkKey,
        options: actor::GetLinksOptions,
    ) -> HolochainP2pHandlerResult<Vec<WireLinkOps>> {
        let space = dna_hash.into_kitsune();
        let basis = AnyDhtHash::from(link_key.base.clone()).to_kitsune();
        let r_options: event::GetLinksOptions = (&options).into();

        let payload = crate::wire::WireMessage::get_links(link_key, r_options).encode()?;

        let kitsune_p2p = self.kitsune_p2p.clone();
        let tuning_params = self.tuning_params.clone();
        Ok(async move {
            let mut input =
                kitsune_p2p::actor::RpcMulti::new(&tuning_params, space, basis, payload);
            // TODO - We're just targeting a single remote node for now
            //        without doing any pagination / etc...
            //        Setting up RpcMulti to act like RpcSingle
            input.max_remote_agent_count = 1;
            let result = kitsune_p2p.rpc_multi(input).await?;

            let mut out = Vec::new();
            for item in result {
                let kitsune_p2p::actor::RpcMultiResponse { response, .. } = item;
                out.push(SerializedBytes::from(UnsafeBytes::from(response)).try_into()?);
            }

            Ok(out)
        }
        .boxed()
        .into())
    }

    #[tracing::instrument(skip(self), level = "trace")]
    fn handle_get_agent_activity(
        &mut self,
        dna_hash: DnaHash,
        agent: AgentPubKey,
        query: ChainQueryFilter,
        options: actor::GetActivityOptions,
    ) -> HolochainP2pHandlerResult<Vec<AgentActivityResponse<HeaderHash>>> {
        let space = dna_hash.into_kitsune();
        // Convert the agent key to an any dht hash so it can be used
        // as the basis for sending this request
        let agent_hash: AnyDhtHash = agent.clone().into();
        let basis = agent_hash.to_kitsune();
        let r_options: event::GetActivityOptions = (&options).into();

        let payload =
            crate::wire::WireMessage::get_agent_activity(agent, query, r_options).encode()?;

        let kitsune_p2p = self.kitsune_p2p.clone();
        let tuning_params = self.tuning_params.clone();
        Ok(async move {
            let mut input =
                kitsune_p2p::actor::RpcMulti::new(&tuning_params, space, basis, payload);
            // TODO - We're just targeting a single remote node for now
            //        without doing any pagination / etc...
            //        Setting up RpcMulti to act like RpcSingle
            input.max_remote_agent_count = 1;
            let result = kitsune_p2p.rpc_multi(input).await?;

            let mut out = Vec::new();
            for item in result {
                let kitsune_p2p::actor::RpcMultiResponse { response, .. } = item;
                out.push(SerializedBytes::from(UnsafeBytes::from(response)).try_into()?);
            }

            Ok(out)
        }
        .boxed()
        .into())
    }

    #[tracing::instrument(skip(self), level = "trace")]
    fn handle_send_validation_receipt(
        &mut self,
        dna_hash: DnaHash,
        to_agent: AgentPubKey,
        receipt: SerializedBytes,
    ) -> HolochainP2pHandlerResult<()> {
        let space = dna_hash.into_kitsune();
        let to_agent = to_agent.into_kitsune();

        let req = crate::wire::WireMessage::validation_receipt(receipt).encode()?;

        let kitsune_p2p = self.kitsune_p2p.clone();
        Ok(async move {
            kitsune_p2p.rpc_single(space, to_agent, req, None).await?;
            Ok(())
        }
        .boxed()
        .into())
    }

    #[tracing::instrument(skip(self), level = "trace")]
    fn handle_new_integrated_data(&mut self, dna_hash: DnaHash) -> HolochainP2pHandlerResult<()> {
        let space = dna_hash.into_kitsune();

        let kitsune_p2p = self.kitsune_p2p.clone();
        Ok(
            async move { Ok(kitsune_p2p.new_integrated_data(space).await?) }
                .boxed()
                .into(),
        )
    }

    #[tracing::instrument(skip(self), level = "trace")]
    fn handle_authority_for_hash(
        &mut self,
        dna_hash: DnaHash,
        dht_hash: AnyDhtHash,
    ) -> HolochainP2pHandlerResult<bool> {
        let space = dna_hash.into_kitsune();
        let basis = dht_hash.to_kitsune();

        let kitsune_p2p = self.kitsune_p2p.clone();
        Ok(
            async move { Ok(kitsune_p2p.authority_for_hash(space, basis).await?) }
                .boxed()
                .into(),
        )
    }

    #[tracing::instrument(skip(self), level = "trace")]
    fn handle_countersigning_authority_response(
        &mut self,
        dna_hash: DnaHash,
        agents: Vec<AgentPubKey>,
        response: Vec<SignedHeader>,
    ) -> HolochainP2pHandlerResult<()> {
        let space = dna_hash.into_kitsune();
        let agents = agents.into_iter().map(|a| a.into_kitsune()).collect();

        let timeout = self.tuning_params.implicit_timeout();

        let payload =
            crate::wire::WireMessage::countersigning_authority_response(response).encode()?;

        let kitsune_p2p = self.kitsune_p2p.clone();
        Ok(async move {
            kitsune_p2p
                .targeted_broadcast(space, agents, timeout, payload, false)
                .await?;
            Ok(())
        }
        .boxed()
        .into())
    }
}<|MERGE_RESOLUTION|>--- conflicted
+++ resolved
@@ -131,11 +131,7 @@
         dna_hash: DnaHash,
         kitsune_space: Arc<kitsune_p2p::KitsuneSpace>,
         dht_arc: kitsune_p2p_types::dht_arc::DhtArc,
-<<<<<<< HEAD
     ) -> impl Future<Output = HolochainP2pResult<kitsune_p2p_types::dht_arc::PeerViewBeta>>
-=======
-    ) -> impl Future<Output = HolochainP2pResult<kitsune_p2p_types::dht_arc::PeerViewAlpha>>
->>>>>>> aef4c101
            + 'static
            + Send {
         timing_trace!(
@@ -696,11 +692,7 @@
         &mut self,
         space: Arc<kitsune_p2p::KitsuneSpace>,
         dht_arc: kitsune_p2p_types::dht_arc::DhtArc,
-<<<<<<< HEAD
     ) -> kitsune_p2p::event::KitsuneP2pEventHandlerResult<kitsune_p2p_types::dht_arc::PeerViewBeta>
-=======
-    ) -> kitsune_p2p::event::KitsuneP2pEventHandlerResult<kitsune_p2p_types::dht_arc::PeerViewAlpha>
->>>>>>> aef4c101
     {
         let h_space = DnaHash::from_kitsune(&space);
         let evt_sender = self.evt_sender.clone();
