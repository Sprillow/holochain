//! App Manifest format, version 1.
//!
//! NB: After stabilization, *do not modify this file*! Create a new version of
//! the spec and leave this one alone to maintain backwards compatibility.

use super::{
    app_manifest_validated::{AppManifestValidated, AppRoleManifestValidated},
    error::{AppManifestError, AppManifestResult},
};
use crate::prelude::{AppRoleId, YamlProperties};
use holo_hash::{DnaHash, DnaHashB64};
use holochain_zome_types::{DnaModifiersOpt, NetworkSeed};
use std::collections::HashMap;

/// Version 1 of the App manifest schema
#[derive(
    Clone, Debug, PartialEq, Eq, serde::Serialize, serde::Deserialize, derive_builder::Builder,
)]
#[serde(rename_all = "snake_case")]
#[cfg_attr(feature = "arbitrary", derive(arbitrary::Arbitrary))]
pub struct AppManifestV1 {
    /// Name of the App. This may be used as the installed_app_id.
    pub name: String,

    /// Description of the app, just for context.
    pub description: Option<String>,

    /// The roles that need to be filled (by DNAs) for this app.
    pub roles: Vec<AppRoleManifest>,
}

/// Description of an app "role" defined by this app.
/// Roles get filled according to the provisioning rules, as well as by
/// potential runtime clones.
#[derive(Clone, Debug, PartialEq, Eq, serde::Serialize, serde::Deserialize)]
#[serde(rename_all = "snake_case")]
#[cfg_attr(feature = "arbitrary", derive(arbitrary::Arbitrary))]
pub struct AppRoleManifest {
    /// The ID which will be used to refer to:
    /// - this role,
    /// - the DNA which fills it,
    /// - and the cell(s) created from that DNA
    pub id: AppRoleId,

    /// Determines if, how, and when a Cell will be provisioned.
    pub provisioning: Option<CellProvisioning>,

    /// Declares where to find the DNA, and options to modify it before
    /// inclusion in a Cell
    pub dna: AppRoleDnaManifest,
}

impl AppRoleManifest {
    /// Create a sample AppRoleManifest as a template to be followed
    pub fn sample(id: AppRoleId) -> Self {
        Self {
            id,
            provisioning: Some(CellProvisioning::default()),
            dna: AppRoleDnaManifest::sample(),
        }
    }
}

/// The DNA portion of an app role
#[derive(Clone, Debug, PartialEq, Eq, serde::Serialize, serde::Deserialize)]
#[serde(rename_all = "snake_case")]
#[cfg_attr(feature = "arbitrary", derive(arbitrary::Arbitrary))]
pub struct AppRoleDnaManifest {
    /// Where to find this Dna. To specify a DNA included in a hApp Bundle,
    /// use a local relative path that corresponds with the bundle structure.
    ///
    /// Note that since this is flattened,
    /// there is no actual "location" key in the manifest.
    #[serde(flatten)]
    pub location: Option<mr_bundle::Location>,

    /// Optional default modifier values. May be overridden during installation.
<<<<<<< HEAD
    pub modifiers: Option<DnaModifiersOpt<YamlProperties>>,
=======
    #[serde(default)]
    pub modifiers: DnaModifiersOpt<YamlProperties>,
>>>>>>> 40139711

    /// The versioning constraints for the DNA. Ensures that only a DNA that
    /// matches the version spec will be used.
    pub version: Option<DnaVersionFlexible>,

    /// Allow up to this many "clones" to be created at runtime.
    /// Each runtime clone is created by the `CreateClone` strategy,
    /// regardless of the provisioning strategy set in the manifest.
    /// Default: 0
    #[serde(default)]
    pub clone_limit: u32,
}

impl AppRoleDnaManifest {
    /// Create a sample AppRoleDnaManifest as a template to be followed
    pub fn sample() -> Self {
        Self {
            location: Some(mr_bundle::Location::Bundled(
                "./path/to/my/dnabundle.dna".into(),
            )),
            modifiers: Some(DnaModifiersOpt::none()),
            version: None,
            clone_limit: 0,
        }
    }
}

/// Allow the DNA version to be specified as a single hash, rather than a
/// singleton list. Just a convenience.
#[derive(Clone, Debug, PartialEq, Eq, serde::Serialize, serde::Deserialize, derive_more::From)]
#[serde(rename_all = "snake_case")]
#[serde(untagged)]
#[cfg_attr(feature = "arbitrary", derive(arbitrary::Arbitrary))]
pub enum DnaVersionFlexible {
    /// A version spec with a single hash
    Singleton(DnaHashB64),
    /// An actual version spec
    Multiple(DnaVersionSpec),
}

impl From<DnaVersionFlexible> for DnaVersionSpec {
    fn from(v: DnaVersionFlexible) -> Self {
        match v {
            DnaVersionFlexible::Singleton(h) => DnaVersionSpec(vec![h]),
            DnaVersionFlexible::Multiple(v) => v,
        }
    }
}

/// Specifies remote, local, or bundled location of DNA
pub type DnaLocation = mr_bundle::Location;

/// Defines a criterion for a DNA version to match against.
///
/// Currently we're using the most simple possible version spec: A list of
/// valid DnaHashes. The order of the list is from latest version to earliest.
/// In subsequent manifest versions, this will become more expressive.
#[derive(Clone, Debug, PartialEq, Eq, serde::Serialize, serde::Deserialize, derive_more::From)]
#[cfg_attr(feature = "arbitrary", derive(arbitrary::Arbitrary))]
pub struct DnaVersionSpec(Vec<DnaHashB64>);

// NB: the following is likely to remain in the API for DnaVersionSpec
impl DnaVersionSpec {
    /// Check if a DNA satisfies this version spec
    pub fn matches(&self, hash: DnaHash) -> bool {
        self.0.contains(&hash.into())
    }
}

// NB: the following is likely to be removed from the API for DnaVersionSpec
// after our versioning becomes more sophisticated
impl DnaVersionSpec {
    /// Return the list of hashes covered by a version (obviously temporary,
    /// while we don't have real versioning)
    pub fn dna_hashes(&self) -> Vec<&DnaHashB64> {
        self.0.iter().collect()
    }
}

/// Rules to determine if and how a Cell will be created for this Dna
#[derive(Clone, Debug, PartialEq, Eq, serde::Serialize, serde::Deserialize)]
#[serde(rename_all = "snake_case")]
#[serde(tag = "strategy")]
#[cfg_attr(feature = "arbitrary", derive(arbitrary::Arbitrary))]
#[allow(missing_docs)]
pub enum CellProvisioning {
    /// Always create a new Cell when installing this App
    Create { deferred: bool },
    /// Always create a new Cell when installing the App,
    /// and use a unique network seed to ensure a distinct DHT network
    CreateClone { deferred: bool },
    /// Require that a Cell is already installed which matches the DNA version
    /// spec, and which has an Agent that's associated with this App's agent
    /// via DPKI. If no such Cell exists, *app installation fails*.
    UseExisting { deferred: bool },
    /// Try `UseExisting`, and if that fails, fallback to `Create`
    CreateIfNotExists { deferred: bool },
    /// Disallow provisioning altogether. In this case, we expect
    /// `clone_limit > 0`: otherwise, no Cells will ever be created.
    Disabled,
}

impl Default for CellProvisioning {
    fn default() -> Self {
        Self::Create { deferred: false }
    }
}

impl AppManifestV1 {
    /// Update the network seed for all DNAs used in Create-provisioned Cells.
    /// Cells with other provisioning strategies are not affected.
    ///
    // TODO: it probably makes sense to do this for CreateIfNotExists cells
    // too, in the Create case, but we would have to do that during installation
    // rather than simply updating the manifest. Let's hold off on that until
    // we know we need it, since this way is substantially simpler.
    pub fn set_network_seed(&mut self, network_seed: NetworkSeed) {
        for mut role in self.roles.iter_mut() {
            if matches!(role.provisioning, Some(CellProvisioning::Create { .. })) {
                role.dna.modifiers =
                    Some(DnaModifiersOpt::none().with_network_seed(network_seed.clone()));
            }
        }
    }

    /// Convert this human-focused manifest into a validated, concise representation
    pub fn validate(self) -> AppManifestResult<AppManifestValidated> {
        let AppManifestV1 {
            name,
            roles,
            description: _,
        } = self;
        let roles = roles
            .into_iter()
            .map(
                |AppRoleManifest {
                     id,
                     provisioning,
                     dna,
                 }| {
                    let AppRoleDnaManifest {
                        location,
                        version,
                        clone_limit,
                        modifiers,
                    } = dna;
                    let modifiers = modifiers
                        .unwrap_or_else(DnaModifiersOpt::none)
                        .serialized()?;
                    // Go from "flexible" enum into proper DnaVersionSpec.
                    let version = version.map(Into::into);
                    let validated = match provisioning.unwrap_or_default() {
                        CellProvisioning::Create { deferred } => AppRoleManifestValidated::Create {
                            deferred,
                            clone_limit,
                            location: Self::require(location, "roles.dna.(path|url)")?,
                            modifiers,
                            version,
                        },
                        CellProvisioning::CreateClone { deferred } => {
                            AppRoleManifestValidated::CreateClone {
                                deferred,
                                clone_limit,
                                location: Self::require(location, "roles.dna.(path|url)")?,
                                modifiers,
                                version,
                            }
                        }
                        CellProvisioning::UseExisting { deferred } => {
                            AppRoleManifestValidated::UseExisting {
                                deferred,
                                clone_limit,
                                version: Self::require(version, "roles.dna.version")?,
                            }
                        }
                        CellProvisioning::CreateIfNotExists { deferred } => {
                            AppRoleManifestValidated::CreateIfNotExists {
                                deferred,
                                clone_limit,
                                location: Self::require(location, "roles.dna.(path|url)")?,
                                version: Self::require(version, "roles.dna.version")?,
                                modifiers,
                            }
                        }
                        CellProvisioning::Disabled => AppRoleManifestValidated::Disabled {
                            clone_limit,
                            version: Self::require(version, "roles.dna.version")?,
                        },
                    };
                    AppManifestResult::Ok((id, validated))
                },
            )
            .collect::<Result<HashMap<_, _>, _>>()?;
        AppManifestValidated::new(name, roles)
    }

    fn require<T>(maybe: Option<T>, context: &str) -> AppManifestResult<T> {
        maybe.ok_or_else(|| AppManifestError::MissingField(context.to_owned()))
    }
}

#[cfg(test)]
pub mod tests {
    use futures::future::join_all;

    use super::*;
    use crate::app::app_manifest::AppManifest;
    use crate::prelude::*;
    use ::fixt::prelude::*;
    use std::path::PathBuf;

    #[cfg(feature = "arbitrary")]
    use arbitrary::Arbitrary;

    #[derive(serde::Serialize, serde::Deserialize)]
    struct Props {
        salad: String,
    }

    pub fn app_manifest_properties_fixture() -> YamlProperties {
        YamlProperties::new(
            serde_yaml::to_value(Props {
                salad: "bar".to_string(),
            })
            .unwrap(),
        )
    }

    pub async fn app_manifest_fixture<I: IntoIterator<Item = DnaDef>>(
        location: Option<mr_bundle::Location>,
        dnas: I,
    ) -> (AppManifest, Vec<DnaHashB64>) {
        let hashes = join_all(
            dnas.into_iter()
                .map(|dna| async move { DnaHash::with_data_sync(&dna).into() }),
        )
        .await;

        let version = DnaVersionSpec::from(hashes.clone()).into();
        let modifiers = DnaModifiersOpt {
            properties: Some(app_manifest_properties_fixture()),
            network_seed: Some("network_seed".into()),
            origin_time: None,
        };

        let roles = vec![AppRoleManifest {
            id: "role_id".into(),
            dna: AppRoleDnaManifest {
                location,
                modifiers: Some(modifiers),
                version: Some(version),
                clone_limit: 50,
            },
            provisioning: Some(CellProvisioning::Create { deferred: false }),
        }];
        let manifest = AppManifest::V1(AppManifestV1 {
            name: "Test app".to_string(),
            description: Some("Serialization roundtrip test".to_string()),
            roles,
        });
        (manifest, hashes)
    }

    #[tokio::test]
    async fn manifest_v1_roundtrip() {
        let location = Some(mr_bundle::Location::Path(PathBuf::from("/tmp/test.dna")));
        let (manifest, dna_hashes) =
            app_manifest_fixture(location, vec![fixt!(DnaDef), fixt!(DnaDef)]).await;
        let manifest_yaml = serde_yaml::to_string(&manifest).unwrap();
        let manifest_roundtrip = serde_yaml::from_str(&manifest_yaml).unwrap();

        assert_eq!(manifest, manifest_roundtrip);

        let expected_yaml = format!(
            r#"---

manifest_version: "1"
name: "Test app"
description: "Serialization roundtrip test"
roles:
  - id: "role_id"
    provisioning:
      strategy: "create"
      deferred: false
    dna:
      path: /tmp/test.dna
      version:
        - {}
        - {}
      clone_limit: 50
      network_seed: network_seed
      properties:
        salad: "bar"

        "#,
            dna_hashes[0], dna_hashes[1]
        );
        let actual = serde_yaml::to_value(&manifest).unwrap();
        let expected: serde_yaml::Value = serde_yaml::from_str(&expected_yaml).unwrap();

        // Check a handful of fields. Order matters in YAML, so to check the
        // entire structure would be too fragile for testing.
        let fields = &[
            "roles[0].id",
            "roles[0].provisioning.deferred",
            "roles[0].dna.version[1]",
            "roles[0].dna.properties",
        ];
        assert_eq!(actual.get(fields[0]), expected.get(fields[0]));
        assert_eq!(actual.get(fields[1]), expected.get(fields[1]));
        assert_eq!(actual.get(fields[2]), expected.get(fields[2]));
        assert_eq!(actual.get(fields[3]), expected.get(fields[3]));
    }

    #[tokio::test]
    async fn manifest_v1_set_network_seed() {
        let mut u = arbitrary::Unstructured::new(&[0]);
        let mut manifest = AppManifestV1::arbitrary(&mut u).unwrap();
        manifest.roles = vec![
            AppRoleManifest::arbitrary(&mut u).unwrap(),
            AppRoleManifest::arbitrary(&mut u).unwrap(),
            AppRoleManifest::arbitrary(&mut u).unwrap(),
            AppRoleManifest::arbitrary(&mut u).unwrap(),
        ];
        manifest.roles[0].provisioning = Some(CellProvisioning::Create { deferred: false });
        manifest.roles[1].provisioning = Some(CellProvisioning::Create { deferred: false });
        manifest.roles[2].provisioning = Some(CellProvisioning::UseExisting { deferred: false });
        manifest.roles[3].provisioning =
            Some(CellProvisioning::CreateIfNotExists { deferred: false });

        let network_seed = NetworkSeed::from("blabla");
        manifest.set_network_seed(network_seed.clone());

        // - The Create roles have the network seed rewritten.
        assert_eq!(
            manifest.roles[0]
                .dna
                .modifiers
                .clone()
                .unwrap_or_default()
                .network_seed
                .as_ref(),
            Some(&network_seed)
        );
        assert_eq!(
            manifest.roles[1]
                .dna
                .modifiers
                .clone()
                .unwrap_or_default()
                .network_seed
                .as_ref(),
            Some(&network_seed)
        );

        // - The others do not.
        assert_ne!(
            manifest.roles[2]
                .dna
                .modifiers
                .clone()
                .unwrap_or_default()
                .network_seed
                .as_ref(),
            Some(&network_seed)
        );
        assert_ne!(
            manifest.roles[3]
                .dna
                .modifiers
                .clone()
                .unwrap_or_default()
                .network_seed
                .as_ref(),
            Some(&network_seed)
        );
    }
}<|MERGE_RESOLUTION|>--- conflicted
+++ resolved
@@ -75,12 +75,8 @@
     pub location: Option<mr_bundle::Location>,
 
     /// Optional default modifier values. May be overridden during installation.
-<<<<<<< HEAD
-    pub modifiers: Option<DnaModifiersOpt<YamlProperties>>,
-=======
     #[serde(default)]
     pub modifiers: DnaModifiersOpt<YamlProperties>,
->>>>>>> 40139711
 
     /// The versioning constraints for the DNA. Ensures that only a DNA that
     /// matches the version spec will be used.
@@ -101,7 +97,7 @@
             location: Some(mr_bundle::Location::Bundled(
                 "./path/to/my/dnabundle.dna".into(),
             )),
-            modifiers: Some(DnaModifiersOpt::none()),
+            modifiers: DnaModifiersOpt::none(),
             version: None,
             clone_limit: 0,
         }
@@ -201,7 +197,7 @@
         for mut role in self.roles.iter_mut() {
             if matches!(role.provisioning, Some(CellProvisioning::Create { .. })) {
                 role.dna.modifiers =
-                    Some(DnaModifiersOpt::none().with_network_seed(network_seed.clone()));
+                    DnaModifiersOpt::none().with_network_seed(network_seed.clone());
             }
         }
     }
@@ -227,9 +223,7 @@
                         clone_limit,
                         modifiers,
                     } = dna;
-                    let modifiers = modifiers
-                        .unwrap_or_else(DnaModifiersOpt::none)
-                        .serialized()?;
+                    let modifiers = modifiers.serialized()?;
                     // Go from "flexible" enum into proper DnaVersionSpec.
                     let version = version.map(Into::into);
                     let validated = match provisioning.unwrap_or_default() {
@@ -330,7 +324,7 @@
             id: "role_id".into(),
             dna: AppRoleDnaManifest {
                 location,
-                modifiers: Some(modifiers),
+                modifiers,
                 version: Some(version),
                 clone_limit: 50,
             },
@@ -420,7 +414,6 @@
                 .dna
                 .modifiers
                 .clone()
-                .unwrap_or_default()
                 .network_seed
                 .as_ref(),
             Some(&network_seed)
@@ -430,7 +423,6 @@
                 .dna
                 .modifiers
                 .clone()
-                .unwrap_or_default()
                 .network_seed
                 .as_ref(),
             Some(&network_seed)
@@ -442,7 +434,6 @@
                 .dna
                 .modifiers
                 .clone()
-                .unwrap_or_default()
                 .network_seed
                 .as_ref(),
             Some(&network_seed)
@@ -452,7 +443,6 @@
                 .dna
                 .modifiers
                 .clone()
-                .unwrap_or_default()
                 .network_seed
                 .as_ref(),
             Some(&network_seed)
