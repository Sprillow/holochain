--- conflicted
+++ resolved
@@ -14,24 +14,15 @@
     pub(crate) const SCHEMA: &str = include_str!("sql/wasm/schema.sql");
 }
 
-<<<<<<< HEAD
-pub(crate) mod sql_p2p_state {
-    pub(crate) const SCHEMA: &str = include_str!("sql/p2p_state/schema.sql");
-    pub(crate) const INSERT: &str = include_str!("sql/p2p_state/insert.sql");
-    pub(crate) const SELECT_ALL: &str = include_str!("sql/p2p_state/select_all.sql");
-    pub(crate) const SELECT: &str = include_str!("sql/p2p_state/select.sql");
-    pub(crate) const GOSSIP_QUERY: &str = include_str!("sql/p2p_state/gossip_query.sql");
-    pub(crate) const QUERY_NEAR_BASIS: &str = include_str!("sql/p2p_state/query_near_basis.sql");
-    pub(crate) const PRUNE: &str = include_str!("sql/p2p_state/prune.sql");
-=======
 pub(crate) mod sql_p2p_agent_store {
     pub(crate) const SCHEMA: &str = include_str!("sql/p2p_agent_store/schema.sql");
     pub(crate) const INSERT: &str = include_str!("sql/p2p_agent_store/insert.sql");
     pub(crate) const SELECT_ALL: &str = include_str!("sql/p2p_agent_store/select_all.sql");
     pub(crate) const SELECT: &str = include_str!("sql/p2p_agent_store/select.sql");
     pub(crate) const GOSSIP_QUERY: &str = include_str!("sql/p2p_agent_store/gossip_query.sql");
+    pub(crate) const QUERY_NEAR_BASIS: &str =
+        include_str!("sql/p2p_agent_store/query_near_basis.sql");
     pub(crate) const PRUNE: &str = include_str!("sql/p2p_agent_store/prune.sql");
->>>>>>> ace36de1
 }
 
 pub(crate) mod sql_p2p_metrics {
