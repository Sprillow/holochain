use holo_hash::AgentPubKey;
use holo_hash::DnaHash;
use holo_hash::HasHash;
use holo_hash::HeaderHash;
use holochain_sqlite::rusqlite::Transaction;
use holochain_types::dht_op::produce_op_lights_from_elements;
use holochain_types::dht_op::produce_op_lights_from_iter;
use holochain_types::dht_op::DhtOpLight;
use holochain_types::dht_op::OpOrder;
use holochain_types::dht_op::UniqueForm;
use holochain_types::element::SignedHeaderHashedExt;
use holochain_types::env::EnvRead;
use holochain_types::env::EnvWrite;
use holochain_types::timestamp;
use holochain_types::EntryHashed;
use holochain_zome_types::header;
use holochain_zome_types::CapAccess;
use holochain_zome_types::CapGrant;
use holochain_zome_types::CapSecret;
use holochain_zome_types::Element;
use holochain_zome_types::Entry;
use holochain_zome_types::GrantedFunction;
use holochain_zome_types::Header;
use holochain_zome_types::HeaderBuilder;
use holochain_zome_types::HeaderBuilderCommon;
use holochain_zome_types::HeaderHashed;
use holochain_zome_types::HeaderInner;
use holochain_zome_types::QueryFilter;
use holochain_zome_types::Signature;
use holochain_zome_types::SignedHeader;
use holochain_zome_types::SignedHeaderHashed;

use crate::prelude::*;
use crate::query::chain_head::ChainHeadQuery;
use crate::scratch::Scratch;
use crate::scratch::SyncScratch;
use holochain_serialized_bytes::prelude::*;

pub use error::*;

mod error;
#[derive(Clone)]
pub struct SourceChain {
    scratch: SyncScratch,
    vault: EnvRead,
    author: Arc<AgentPubKey>,
    persisted_seq: u32,
    persisted_head: HeaderHash,
    public_only: bool,
}

// TODO fix this.  We shouldn't really have nil values but this would
// show if the database is corrupted and doesn't have an element
#[derive(Serialize, Deserialize)]
pub struct SourceChainJsonDump {
    pub elements: Vec<SourceChainJsonElement>,
    pub published_ops_count: usize,
}

#[derive(Serialize, Deserialize)]
pub struct SourceChainJsonElement {
    pub signature: Signature,
    pub header_address: HeaderHash,
    pub header: Header,
    pub entry: Option<Entry>,
}

// TODO: document that many functions here are only reading from the scratch,
//       not the entire source chain!
impl SourceChain {
    pub fn new(vault: EnvRead, author: AgentPubKey) -> SourceChainResult<Self> {
        let scratch = Scratch::new().into_sync();
        let author = Arc::new(author);
        let (persisted_head, persisted_seq) = vault
            .conn()?
            .with_reader(|txn| chain_head_db(&txn, author.clone()))?;
        Ok(Self {
            scratch,
            vault,
            author,
            persisted_seq,
            persisted_head,
            public_only: false,
        })
    }
    pub fn public_only(&mut self) {
        self.public_only = true;
    }
    /// Take a snapshot of the scratch space that will
    /// not remain in sync with future updates.
    pub fn snapshot(&self) -> SourceChainResult<Scratch> {
        Ok(self.scratch.apply(|scratch| scratch.clone())?)
    }

    pub fn scratch(&self) -> SyncScratch {
        self.scratch.clone()
    }

    pub fn agent_pubkey(&self) -> &AgentPubKey {
        self.author.as_ref()
    }

    /// This has to clone all the data because we can't return
    /// references to constructed data.
    // TODO: Maybe we should store data as elements in the scratch?
    // TODO: document that this is only the elemnts in the SCRATCH, not the
    //       entire source chain!
    pub fn elements(&self) -> SourceChainResult<Vec<Element>> {
        Ok(self.scratch.apply(|scratch| scratch.elements().collect())?)
    }

    pub fn chain_head(&self) -> SourceChainResult<(HeaderHash, u32)> {
        // Check scratch for newer head.
        Ok(self.scratch.apply(|scratch| {
            let chain_head = chain_head_scratch(&(*scratch), self.author.as_ref());
            let (prev_header, header_seq) =
                chain_head.unwrap_or_else(|| (self.persisted_head.clone(), self.persisted_seq));
            (prev_header, header_seq)
        })?)
    }

    pub async fn put<H: HeaderInner, B: HeaderBuilder<H>>(
        &self,
        header_builder: B,
        maybe_entry: Option<Entry>,
    ) -> SourceChainResult<HeaderHash> {
        let (prev_header, chain_head_seq) = self.chain_head()?;
        let header_seq = chain_head_seq + 1;

        // Build the header.
        let common = HeaderBuilderCommon {
            author: (*self.author).clone(),
            timestamp: timestamp::now(),
            header_seq,
            prev_header,
        };
        let header = header_builder.build(common).into();
        let header = HeaderHashed::from_content_sync(header);
        let hash = header.as_hash().clone();

        // Sign the header.
        let header = SignedHeaderHashed::new(self.vault.keystore(), header).await?;
        let element = Element::new(header, maybe_entry);

        // Put into scratch.
        self.scratch
            .apply(|scratch| insert_element_scratch(scratch, element))?;
        Ok(hash)
    }

    pub fn has_initialized(&self) -> SourceChainResult<bool> {
        Ok(self.len()? > 3)
    }

    pub fn is_empty(&self) -> SourceChainResult<bool> {
        Ok(self.len()? == 0)
    }

    #[allow(clippy::len_without_is_empty)]
    pub fn len(&self) -> SourceChainResult<u32> {
        Ok(self.scratch.apply(|scratch| {
            let scratch_max = chain_head_scratch(&(*scratch), self.author.as_ref()).map(|(_, s)| s);
            scratch_max
                .map(|s| std::cmp::max(s, self.persisted_seq))
                .unwrap_or(self.persisted_seq)
                + 1
        })?)
    }
    pub fn valid_cap_grant(
        &self,
        check_function: &GrantedFunction,
        check_agent: &AgentPubKey,
        check_secret: Option<&CapSecret>,
    ) -> SourceChainResult<Option<CapGrant>> {
        let author_grant = CapGrant::from(self.agent_pubkey().clone());
        if author_grant.is_valid(check_function, check_agent, check_secret) {
            return Ok(Some(author_grant));
        }
        let valid_cap_grant = self.vault.conn()?.with_reader(|txn| {
            let not_referenced_header = "
            SELECT COUNT(H_REF.hash)
            FROM Header AS H_REF
            JOIN DhtOp AS D_REF ON D_REF.header_hash = H_REF.hash
            WHERE
            D_REF.is_authored = 1
            AND
            (
                H_REF.original_header_hash = Header.hash
                OR
                H_REF.deletes_header_hash = Header.hash
            )
            ";
            let sql = format!(
                "
                SELECT DISTINCT Entry.blob
                FROM Entry
                JOIN Header ON Header.entry_hash = Entry.hash
                JOIN DhtOp ON Header.hash = DhtOp.header_hash
                WHERE
                DhtOp.is_authored = 1
                AND
                Entry.access_type IS NOT NULL
                AND
                ({}) = 0
                ",
                not_referenced_header
            );
            txn.prepare(&sql)?
                .query_and_then([], |row| from_blob(row.get("blob")?))?
                .filter_map(|result: StateQueryResult<Entry>| match result {
                    Ok(entry) => entry
                        .as_cap_grant()
                        .filter(|grant| !matches!(grant, CapGrant::ChainAuthor(_)))
                        .filter(|grant| grant.is_valid(check_function, check_agent, check_secret))
                        .map(|cap| Some(Ok(cap)))
                        .unwrap_or(None),
                    Err(e) => Some(Err(e)),
                })
                // if there are still multiple grants, fold them down based on specificity
                // authorship > assigned > transferable > unrestricted
                .fold(
                    Ok(None),
                    |acc: StateQueryResult<Option<CapGrant>>, grant| {
                        let grant = grant?;
                        let acc = acc?;
                        let acc = match &grant {
                            CapGrant::RemoteAgent(zome_call_cap_grant) => {
                                match &zome_call_cap_grant.access {
                                    CapAccess::Assigned { .. } => match &acc {
                                        Some(CapGrant::RemoteAgent(acc_zome_call_cap_grant)) => {
                                            match acc_zome_call_cap_grant.access {
                                                // an assigned acc takes precedence
                                                CapAccess::Assigned { .. } => acc,
                                                // current grant takes precedence over all other accs
                                                _ => Some(grant),
                                            }
                                        }
                                        None => Some(grant),
                                        // authorship should be short circuit and filtered
                                        _ => unreachable!(),
                                    },
                                    CapAccess::Transferable { .. } => match &acc {
                                        Some(CapGrant::RemoteAgent(acc_zome_call_cap_grant)) => {
                                            match acc_zome_call_cap_grant.access {
                                                // an assigned acc takes precedence
                                                CapAccess::Assigned { .. } => acc,
                                                // transferable acc takes precedence
                                                CapAccess::Transferable { .. } => acc,
                                                // current grant takes preference over other accs
                                                _ => Some(grant),
                                            }
                                        }
                                        None => Some(grant),
                                        // authorship should be short circuited and filtered by now
                                        _ => unreachable!(),
                                    },
                                    CapAccess::Unrestricted => match acc {
                                        Some(_) => acc,
                                        None => Some(grant),
                                    },
                                }
                            }
                            // ChainAuthor should have short circuited and be filtered out already
                            _ => unreachable!(),
                        };
                        Ok(acc)
                    },
                )
        })?;
        Ok(valid_cap_grant)
    }

    /// Query Headers in the source chain.
    /// This returns a Vec rather than an iterator because it is intended to be
    /// used by the `query` host function, which crosses the wasm boundary
    // FIXME: This query needs to be tested.
    pub fn query(&self, query: &QueryFilter) -> SourceChainResult<Vec<Element>> {
        let (range_min, range_max) = match query.sequence_range.clone() {
            Some(range) => (Some(range.start), Some(range.end)),
            None => (None, None),
        };
        let mut elements = self.vault.conn()?.with_reader(|txn| {
            let mut sql = "
                SELECT DISTINCT
                Header.hash AS header_hash, Header.blob AS header_blob
            "
            .to_string();
            if query.include_entries {
                sql.push_str(
                    "
                    , Entry.blob AS entry_blob
                    ",
                );
            }
            sql.push_str(
                "
                FROM Header
                ",
            );
            if query.include_entries {
                sql.push_str(
                    "
                    LEFT JOIN Entry On Header.entry_hash = Entry.hash
                    ",
                );
            }
            sql.push_str(
                "
                JOIN DhtOp On DhtOp.header_hash = Header.hash
                WHERE
                Header.author = :author
                AND
                DhtOp.is_authored = 1
                AND
                (:range_min IS NULL OR Header.seq >= :range_min)
                AND
                (:range_max IS NULL OR Header.seq < :range_max)
                AND
                (:entry_type IS NULL OR Header.entry_type = :entry_type)
                AND
                (:header_type IS NULL OR Header.type = :header_type)
                ",
            );
            let mut stmt = txn.prepare(&sql)?;
            let elements = stmt
                .query_and_then(
                    named_params! {
                        ":author": self.author.as_ref(),
                        ":range_min": range_min,
                        ":range_max": range_max,
                        ":entry_type": query.entry_type,
                        ":header_type": query.header_type,
                    },
                    |row| {
                        let header = from_blob::<SignedHeader>(row.get("header_blob")?)?;
                        let SignedHeader(header, signature) = header;
                        let hash: HeaderHash = row.get("header_hash")?;
                        let header = HeaderHashed::with_pre_hashed(header, hash);
                        let shh = SignedHeaderHashed::with_presigned(header, signature);
                        let entry = if query.include_entries {
                            let entry: Option<Vec<u8>> = row.get("entry_blob")?;
                            match entry {
                                Some(entry) => Some(from_blob::<Entry>(entry)?),
                                None => None,
                            }
                        } else {
                            None
                        };
                        StateQueryResult::Ok(Element::new(shh, entry))
                    },
                )?
                .collect::<StateQueryResult<Vec<_>>>();
            elements
        })?;
        self.scratch.apply(|scratch| {
            let scratch_iter = scratch
                .headers()
                .filter(|shh| query.check(shh.header()))
                .filter_map(|shh| {
                    let entry = match shh.header().entry_hash() {
                        Some(eh) if query.include_entries => scratch.get_entry(eh).ok()?,
                        _ => None,
                    };
                    Some(Element::new(shh.clone(), entry))
                });
            elements.extend(scratch_iter);
        })?;
        Ok(elements)
    }

    pub fn flush(&self) -> SourceChainResult<()> {
        // Nothing to write
        if self.scratch.apply(|s| s.is_empty())? {
            return Ok(());
        }
        let (headers, ops, entries) = self.scratch.apply_and_then(|scratch| {
            let length = scratch.num_headers();

            // The op related data ends up here.
            let mut ops = Vec::with_capacity(length);

            // Drain out the headers.
            let signed_headers = scratch.drain_headers().collect::<Vec<_>>();
            // Headers end up back in here.
            let mut headers = Vec::with_capacity(signed_headers.len());

            // Loop through each header and produce op related data.
            for shh in signed_headers {
                // &HeaderHash, &Header, EntryHash are needed to produce the ops.
                let entry_hash = shh.header().entry_hash().cloned();
                let item = (shh.as_hash(), shh.header(), entry_hash);
                let ops_inner = produce_op_lights_from_iter(vec![item].into_iter(), 1)?;

                // Break apart the SignedHeaderHashed.
                let (header, sig) = shh.into_header_and_signature();
                let (header, hash) = header.into_inner();

                // We need to take the header by value and put it back each loop.
                let mut h = Some(header);
                for op in ops_inner {
                    let op_type = op.get_type();
                    // Header is required by value to produce the DhtOpHash.
                    let (header, op_hash) =
                        UniqueForm::op_hash(op_type, h.expect("This can't be empty"))?;
                    let op_order = OpOrder::new(op_type, header.timestamp());
                    let timestamp = header.timestamp();
                    // Put the header back by value.
                    h = Some(header);
                    // Collect the DhtOpLight, DhtOpHash and OpOrder.
                    ops.push((op, op_hash, op_order, timestamp));
                }

                // Put the SignedHeaderHashed back together.
                let shh = SignedHeaderHashed::with_presigned(
                    HeaderHashed::with_pre_hashed(h.expect("This can't be empty"), hash),
                    sig,
                );
                // Put the header back in the list.
                headers.push(shh);
            }

            // Drain out any entries.
            let entries = scratch.drain_entries().collect::<Vec<_>>();
            SourceChainResult::Ok((headers, ops, entries))
        })?;

        // Write the entries, headers and ops to the database in one transaction.
        self.vault.conn()?.with_commit(|txn| {
            // As at check.
            let (new_persisted_head, _) = chain_head_db(&txn, self.author.clone())?;
            if headers.last().is_none() {
                // Nothing to write
                return Ok(());
            }
            if self.persisted_head != new_persisted_head {
                return Err(SourceChainError::HeadMoved(
                    Some(self.persisted_head.clone()),
                    Some(new_persisted_head),
                ));
            }

            for entry in entries {
                insert_entry(txn, entry)?;
            }
            for header in headers {
                insert_header(txn, header)?;
            }
<<<<<<< HEAD
            for (op, op_hash, op_order) in ops {
                insert_op_lite(txn, op, op_hash.clone(), true, op_order)?;
                set_validation_status(
                    txn,
                    op_hash.clone(),
                    holochain_zome_types::ValidationStatus::Valid,
                )?;
                // TODO: SHARDING: Check if we are the authority here.
                set_validation_stage(txn, op_hash, ValidationLimboStatus::AwaitingIntegration)?;
=======
            for (op, op_hash, op_order, timestamp) in ops {
                insert_op_lite(txn, op, op_hash.clone(), true, op_order, timestamp)?;
                set_validation_status(txn, op_hash, holochain_zome_types::ValidationStatus::Valid)?;
>>>>>>> 97a9c341
            }
            SourceChainResult::Ok(())
        })?;
        Ok(())
    }
}

pub async fn genesis(
    vault: EnvWrite,
    dna_hash: DnaHash,
    agent_pubkey: AgentPubKey,
    membrane_proof: Option<SerializedBytes>,
) -> SourceChainResult<()> {
    let keystore = vault.keystore().clone();
    let dna_header = Header::Dna(header::Dna {
        author: agent_pubkey.clone(),
        timestamp: timestamp::now(),
        hash: dna_hash,
    });
    let dna_header = HeaderHashed::from_content_sync(dna_header);
    let dna_header = SignedHeaderHashed::new(&keystore, dna_header).await?;
    let dna_header_address = dna_header.as_hash().clone();
    let element = Element::new(dna_header, None);
    let dna_ops = produce_op_lights_from_elements(vec![&element])?;
    let (dna_header, _) = element.into_inner();

    // create the agent validation entry and add it directly to the store
    let agent_validation_header = Header::AgentValidationPkg(header::AgentValidationPkg {
        author: agent_pubkey.clone(),
        timestamp: timestamp::now(),
        header_seq: 1,
        prev_header: dna_header_address,
        membrane_proof,
    });
    let agent_validation_header = HeaderHashed::from_content_sync(agent_validation_header);
    let agent_validation_header =
        SignedHeaderHashed::new(&keystore, agent_validation_header).await?;
    let avh_addr = agent_validation_header.as_hash().clone();
    let element = Element::new(agent_validation_header, None);
    let avh_ops = produce_op_lights_from_elements(vec![&element])?;
    let (agent_validation_header, _) = element.into_inner();

    // create a agent chain element and add it directly to the store
    let agent_header = Header::Create(header::Create {
        author: agent_pubkey.clone(),
        timestamp: timestamp::now(),
        header_seq: 2,
        prev_header: avh_addr,
        entry_type: header::EntryType::AgentPubKey,
        entry_hash: agent_pubkey.clone().into(),
    });
    let agent_header = HeaderHashed::from_content_sync(agent_header);
    let agent_header = SignedHeaderHashed::new(&keystore, agent_header).await?;
    let element = Element::new(agent_header, Some(Entry::Agent(agent_pubkey)));
    let agent_ops = produce_op_lights_from_elements(vec![&element])?;
    let (agent_header, agent_entry) = element.into_inner();
    let agent_entry = agent_entry.into_option();

    vault.conn()?.with_commit(|txn| {
        source_chain::put_raw(txn, dna_header, dna_ops, None)?;
        source_chain::put_raw(txn, agent_validation_header, avh_ops, None)?;
        source_chain::put_raw(txn, agent_header, agent_ops, agent_entry)?;
        SourceChainResult::Ok(())
    })
}

pub fn put_raw(
    txn: &mut Transaction,
    shh: SignedHeaderHashed,
    ops: Vec<DhtOpLight>,
    entry: Option<Entry>,
) -> StateMutationResult<()> {
    let (header, signature) = shh.into_header_and_signature();
    let (header, hash) = header.into_inner();
    let mut header = Some(header);
    let mut hashes = Vec::with_capacity(ops.len());
    for op in &ops {
        let op_type = op.get_type();
        let (h, op_hash) =
            UniqueForm::op_hash(op_type, header.take().expect("This can't be empty"))?;
        let op_order = OpOrder::new(op_type, h.timestamp());
        let timestamp = h.timestamp();
        header = Some(h);
        hashes.push((op_hash, op_order, timestamp));
    }
    let shh = SignedHeaderHashed::with_presigned(
        HeaderHashed::with_pre_hashed(header.expect("This can't be empty"), hash),
        signature,
    );
    if let Some(entry) = entry {
        insert_entry(txn, EntryHashed::from_content_sync(entry))?;
    }
    insert_header(txn, shh)?;
    for (op, (op_hash, op_order, timestamp)) in ops.into_iter().zip(hashes) {
        insert_op_lite(txn, op, op_hash, true, op_order, timestamp)?;
    }
    Ok(())
}

fn chain_head_db(
    txn: &Transaction,
    author: Arc<AgentPubKey>,
) -> SourceChainResult<(HeaderHash, u32)> {
    let chain_head = ChainHeadQuery::new(author);
    let (prev_header, last_header_seq) = chain_head
        .run(Txn::from(txn))?
        .ok_or(SourceChainError::ChainEmpty)?;
    Ok((prev_header, last_header_seq))
}

fn chain_head_scratch(scratch: &Scratch, author: &AgentPubKey) -> Option<(HeaderHash, u32)> {
    scratch
        .headers()
        .filter_map(|shh| {
            if shh.header().author() == author {
                Some((shh.header_address().clone(), shh.header().header_seq()))
            } else {
                None
            }
        })
        .max_by_key(|h| h.1)
}

#[cfg(test)]
async fn _put_db<H: HeaderInner, B: HeaderBuilder<H>>(
    vault: holochain_types::env::EnvWrite,
    author: Arc<AgentPubKey>,
    header_builder: B,
    maybe_entry: Option<Entry>,
) -> SourceChainResult<HeaderHash> {
    let (prev_header, last_header_seq) =
        fresh_reader!(vault, |txn| { chain_head_db(&txn, author.clone()) })?;
    let header_seq = last_header_seq + 1;

    let common = HeaderBuilderCommon {
        author: (*author).clone(),
        timestamp: timestamp::now(),
        header_seq,
        prev_header: prev_header.clone(),
    };
    let header = header_builder.build(common).into();
    let header = HeaderHashed::from_content_sync(header);
    let header = SignedHeaderHashed::new(&vault.keystore(), header).await?;
    let element = Element::new(header, maybe_entry);
    let ops = produce_op_lights_from_elements(vec![&element])?;
    let (header, entry) = element.into_inner();
    let entry = entry.into_option();
    let hash = header.as_hash().clone();
    vault.conn()?.with_commit(|txn| {
        let (new_head, _) = chain_head_db(txn, author.clone())?;
        if new_head != prev_header {
            return Err(SourceChainError::HeadMoved(
                Some(prev_header),
                Some(new_head),
            ));
        }
        SourceChainResult::Ok(put_raw(txn, header, ops, entry)?)
    })?;
    Ok(hash)
}

/// dump the entire source chain as a pretty-printed json string
pub async fn dump_state(
    vault: EnvRead,
    author: &AgentPubKey,
) -> Result<SourceChainJsonDump, SourceChainError> {
    Ok(vault.conn()?.with_reader(|txn| {
        let elements = txn
            .prepare(
                "
                SELECT DISTINCT
                Header.blob AS header_blob, Entry.blob AS entry_blob,
                Header.hash AS header_hash
                FROM Header
                JOIN DhtOp ON DhtOp.header_hash = Header.hash
                LEFT JOIN Entry ON Header.entry_hash = Entry.hash
                WHERE
                DhtOp.is_authored = 1
                AND
                Header.author = :author
                ORDER BY Header.seq ASC
                ",
            )?
            .query_and_then(
                named_params! {
                    ":author": author,
                },
                |row| {
                    let SignedHeader(header, signature) = from_blob(row.get("header_blob")?)?;
                    let header_address = row.get("header_hash")?;
                    let entry: Option<Vec<u8>> = row.get("entry_blob")?;
                    let entry: Option<Entry> = match entry {
                        Some(entry) => Some(from_blob(entry)?),
                        None => None,
                    };
                    StateQueryResult::Ok(SourceChainJsonElement {
                        signature,
                        header_address,
                        header,
                        entry,
                    })
                },
            )?
            .collect::<StateQueryResult<Vec<_>>>()?;
        let published_ops_count = txn.query_row(
            "
                SELECT COUNT(DhtOp.hash) FROM DhtOp
                JOIN Header ON DhtOp.header_hash = Header.hash
                WHERE
                DhtOp.is_authored = 1
                AND
                Header.author = :author
                AND
                last_publish_time IS NOT NULL
                ",
            named_params! {
            ":author": author,
            },
            |row| row.get(0),
        )?;
        StateQueryResult::Ok(SourceChainJsonDump {
            elements,
            published_ops_count,
        })
    })?)
}

#[cfg(test)]
pub mod tests {
    use super::*;
    use crate::prelude::*;
    use ::fixt::prelude::*;
    use hdk::prelude::*;
    use matches::assert_matches;

    use crate::source_chain::SourceChainResult;
    use holochain_zome_types::Entry;
    #[tokio::test(flavor = "multi_thread")]
    async fn test_get_cap_grant() -> SourceChainResult<()> {
        let test_env = test_cell_env();
        let env = test_env.env();
        let secret = Some(CapSecretFixturator::new(Unpredictable).next().unwrap());
        let access = CapAccess::from(secret.unwrap());

        // @todo curry
        let _curry = CurryPayloadsFixturator::new(Empty).next().unwrap();
        let function: GrantedFunction = ("foo".into(), "bar".into());
        let mut functions: GrantedFunctions = BTreeSet::new();
        functions.insert(function.clone());
        let grant = ZomeCallCapGrant::new("tag".into(), access.clone(), functions.clone());
        let mut agents = AgentPubKeyFixturator::new(Predictable);
        let alice = agents.next().unwrap();
        let bob = agents.next().unwrap();
        source_chain::genesis(env.clone(), fake_dna_hash(1), alice.clone(), None)
            .await
            .unwrap();

        {
            let chain = SourceChain::new(env.clone().into(), alice.clone())?;
            assert_eq!(
                chain.valid_cap_grant(&function, &alice, secret.as_ref())?,
                Some(CapGrant::ChainAuthor(alice.clone())),
            );

            // bob should not match anything as the secret hasn't been committed yet
            assert_eq!(
                chain.valid_cap_grant(&function, &bob, secret.as_ref())?,
                None
            );
        }

        let (original_header_address, original_entry_address) = {
            let chain = SourceChain::new(env.clone().into(), alice.clone())?;
            let (entry, entry_hash) =
                EntryHashed::from_content_sync(Entry::CapGrant(grant.clone())).into_inner();
            let header_builder = builder::Create {
                entry_type: EntryType::CapGrant,
                entry_hash: entry_hash.clone(),
            };
            let header = chain.put(header_builder, Some(entry)).await?;

            chain.flush().unwrap();

            (header, entry_hash)
        };

        {
            let chain = SourceChain::new(env.clone().into(), alice.clone())?;
            // alice should find her own authorship with higher priority than the committed grant
            // even if she passes in the secret
            assert_eq!(
                chain.valid_cap_grant(&function, &alice, secret.as_ref())?,
                Some(CapGrant::ChainAuthor(alice.clone())),
            );

            // bob should be granted with the committed grant as it matches the secret he passes to
            // alice at runtime
            assert_eq!(
                chain.valid_cap_grant(&function, &bob, secret.as_ref())?,
                Some(grant.clone().into())
            );
        }

        // let's roll the secret and assign the grant to bob specifically
        let mut assignees = BTreeSet::new();
        assignees.insert(bob.clone());
        let updated_secret = Some(CapSecretFixturator::new(Unpredictable).next().unwrap());
        let updated_access = CapAccess::from((updated_secret.clone().unwrap(), assignees));
        let updated_grant = ZomeCallCapGrant::new("tag".into(), updated_access.clone(), functions);

        let (updated_header_hash, updated_entry_hash) = {
            let chain = SourceChain::new(env.clone().into(), alice.clone())?;
            let (entry, entry_hash) =
                EntryHashed::from_content_sync(Entry::CapGrant(updated_grant.clone())).into_inner();
            let header_builder = builder::Update {
                entry_type: EntryType::CapGrant,
                entry_hash: entry_hash.clone(),
                original_header_address,
                original_entry_address,
            };
            let header = chain.put(header_builder, Some(entry)).await?;

            chain.flush().unwrap();

            (header, entry_hash)
        };

        {
            let chain = SourceChain::new(env.clone().into(), alice.clone())?;
            // alice should find her own authorship with higher priority than the committed grant
            // even if she passes in the secret
            assert_eq!(
                chain.valid_cap_grant(&function, &alice, secret.as_ref())?,
                Some(CapGrant::ChainAuthor(alice.clone())),
            );
            assert_eq!(
                chain.valid_cap_grant(&function, &alice, updated_secret.as_ref())?,
                Some(CapGrant::ChainAuthor(alice.clone())),
            );

            // bob MUST provide the updated secret as the old one is invalidated by the new one
            assert_eq!(
                chain.valid_cap_grant(&function, &bob, secret.as_ref())?,
                None
            );
            assert_eq!(
                chain.valid_cap_grant(&function, &bob, updated_secret.as_ref())?,
                Some(updated_grant.into())
            );
        }

        {
            let chain = SourceChain::new(env.clone().into(), alice.clone())?;
            let header_builder = builder::Delete {
                deletes_address: updated_header_hash,
                deletes_entry_address: updated_entry_hash,
            };
            chain.put(header_builder, None).await?;

            chain.flush().unwrap();
        }

        {
            let chain = SourceChain::new(env.clone().into(), alice.clone())?;
            // alice should find her own authorship
            assert_eq!(
                chain.valid_cap_grant(&function, &alice, secret.as_ref())?,
                Some(CapGrant::ChainAuthor(alice.clone())),
            );
            assert_eq!(
                chain.valid_cap_grant(&function, &alice, updated_secret.as_ref())?,
                Some(CapGrant::ChainAuthor(alice)),
            );

            // bob has no access
            assert_eq!(
                chain.valid_cap_grant(&function, &bob, secret.as_ref())?,
                None
            );
            assert_eq!(
                chain.valid_cap_grant(&function, &bob, updated_secret.as_ref())?,
                None
            );
        }

        Ok(())
    }

    // @todo bring all this back when we want to administer cap claims better
    // #[tokio::test(flavor = "multi_thread")]
    // async fn test_get_cap_claim() -> SourceChainResult<()> {
    //     let test_env = test_cell_env();
    //     let env = test_env.env();
    //     let env = env.conn().unwrap().await;
    //     let secret = CapSecretFixturator::new(Unpredictable).next().unwrap();
    //     let agent_pubkey = fake_agent_pubkey_1().into();
    //     let claim = CapClaim::new("tag".into(), agent_pubkey, secret.clone());
    //     {
    //         let mut store = SourceChainBuf::new(env.clone().into(), &env).await?;
    //         store
    //             .genesis(fake_dna_hash(1), fake_agent_pubkey_1(), None)
    //             .await?;
    //         arc.conn().unwrap().with_commit(|writer| store.flush_to_txn(writer))?;
    //     }
    //
    //     {
    //         let mut chain = SourceChain::new(env.clone().into(), &env).await?;
    //         chain.put_cap_claim(claim.clone()).await?;
    //
    // // ideally the following would work, but it won't because currently
    // // we can't get claims from the scratch space
    // // this will be fixed once we add the capability index
    //
    // // assert_eq!(
    // //     chain.get_persisted_cap_claim_by_secret(&secret)?,
    // //     Some(claim.clone())
    // // );
    //
    //         arc.conn().unwrap().with_commit(|writer| chain.flush_to_txn(writer))?;
    //     }
    //
    //     {
    //         let chain = SourceChain::new(env.clone().into(), &env).await?;
    //         assert_eq!(
    //             chain.get_persisted_cap_claim_by_secret(&secret).await?,
    //             Some(claim)
    //         );
    //     }
    //
    //     Ok(())

    #[tokio::test(flavor = "multi_thread")]
    async fn source_chain_buffer_iter_back() -> SourceChainResult<()> {
        observability::test_run().ok();
        let test_env = test_cell_env();
        let vault = test_env.env();

        let author = test_env.cell_id().unwrap().agent_pubkey().clone();
        let author = Arc::new(author);

        fresh_reader_test!(vault, |txn| {
            assert_matches!(
                chain_head_db(&txn, author.clone()),
                Err(SourceChainError::ChainEmpty)
            );
        });
        genesis(
            vault.clone().into(),
            fixt!(DnaHash),
            (*author).clone(),
            None,
        )
        .await
        .unwrap();

        let source_chain = SourceChain::new(vault.clone().into(), (*author).clone()).unwrap();
        let entry = Entry::App(fixt!(AppEntryBytes));
        let create = builder::Create {
            entry_type: EntryType::App(fixt!(AppEntryType)),
            entry_hash: EntryHash::with_data_sync(&entry),
        };
        let h1 = source_chain.put(create, Some(entry)).await.unwrap();
        let entry = Entry::App(fixt!(AppEntryBytes));
        let create = builder::Create {
            entry_type: EntryType::App(fixt!(AppEntryType)),
            entry_hash: EntryHash::with_data_sync(&entry),
        };
        let h2 = source_chain.put(create, Some(entry)).await.unwrap();
        source_chain.flush().unwrap();

        fresh_reader_test!(vault, |txn| {
            assert_eq!(chain_head_db(&txn, author.clone()).unwrap().0, h2);
            // get the full element
            let store = Txn::from(&txn);
            let h1_element_fetched = store
                .get_element(&h1.clone().into())
                .expect("error retrieving")
                .expect("entry not found");
            let h2_element_fetched = store
                .get_element(&h2.clone().into())
                .expect("error retrieving")
                .expect("entry not found");
            assert_eq!(h1, *h1_element_fetched.header_address());
            assert_eq!(h2, *h2_element_fetched.header_address());
        });

        // check that you can iterate on the chain
        let source_chain = SourceChain::new(vault.clone().into(), (*author).clone()).unwrap();
        let res = source_chain.query(&QueryFilter::new()).unwrap();
        assert_eq!(res.len(), 5);
        assert_eq!(*res[3].header_address(), h1);
        assert_eq!(*res[4].header_address(), h2);

        Ok(())
    }

    #[tokio::test(flavor = "multi_thread")]
    async fn source_chain_buffer_dump_entries_json() -> SourceChainResult<()> {
        let test_env = test_cell_env();
        let vault = test_env.env();
        let author = test_env.cell_id().unwrap().agent_pubkey().clone();
        genesis(vault.clone().into(), fixt!(DnaHash), author.clone(), None)
            .await
            .unwrap();

        let json = dump_state(vault.clone().into(), &author).await?;
        let json = serde_json::to_string_pretty(&json)?;
        let parsed: serde_json::Value = serde_json::from_str(&json).unwrap();

        assert_eq!(parsed["elements"][0]["header"]["type"], "Dna");
        assert_eq!(parsed["elements"][0]["entry"], serde_json::Value::Null);

        assert_eq!(parsed["elements"][2]["header"]["type"], "Create");
        assert_eq!(parsed["elements"][2]["header"]["entry_type"], "AgentPubKey");
        assert_eq!(parsed["elements"][2]["entry"]["entry_type"], "Agent");
        assert_ne!(
            parsed["elements"][2]["entry"]["entry"],
            serde_json::Value::Null
        );

        Ok(())
    }
}<|MERGE_RESOLUTION|>--- conflicted
+++ resolved
@@ -445,21 +445,11 @@
             for header in headers {
                 insert_header(txn, header)?;
             }
-<<<<<<< HEAD
-            for (op, op_hash, op_order) in ops {
-                insert_op_lite(txn, op, op_hash.clone(), true, op_order)?;
-                set_validation_status(
-                    txn,
-                    op_hash.clone(),
-                    holochain_zome_types::ValidationStatus::Valid,
-                )?;
+            for (op, op_hash, op_order, timestamp) in ops {
+                insert_op_lite(txn, op, op_hash.clone(), true, op_order, timestamp)?;
+                set_validation_status(txn, op_hash.clone(), holochain_zome_types::ValidationStatus::Valid)?;
                 // TODO: SHARDING: Check if we are the authority here.
                 set_validation_stage(txn, op_hash, ValidationLimboStatus::AwaitingIntegration)?;
-=======
-            for (op, op_hash, op_order, timestamp) in ops {
-                insert_op_lite(txn, op, op_hash.clone(), true, op_order, timestamp)?;
-                set_validation_status(txn, op_hash, holochain_zome_types::ValidationStatus::Valid)?;
->>>>>>> 97a9c341
             }
             SourceChainResult::Ok(())
         })?;
