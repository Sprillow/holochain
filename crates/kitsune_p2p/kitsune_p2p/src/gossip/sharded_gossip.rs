//! The main (and only) Sharded gossiping strategy

#![warn(missing_docs)]

use crate::agent_store::AgentInfoSigned;
use crate::gossip::simple_bloom::{decode_bloom_filter, encode_bloom_filter};
use crate::types::event::*;
use crate::types::gossip::*;
use crate::types::*;
use ghost_actor::dependencies::tracing;
use governor::clock::DefaultClock;
use governor::state::{InMemoryState, NotKeyed};
use governor::RateLimiter;
use kitsune_p2p_timestamp::Timestamp;
use kitsune_p2p_types::codec::Codec;
use kitsune_p2p_types::config::*;
use kitsune_p2p_types::dht_arc::{ArcInterval, DhtArcSet};
use kitsune_p2p_types::metrics::*;
use kitsune_p2p_types::tx2::tx2_api::*;
use kitsune_p2p_types::tx2::tx2_utils::*;
use kitsune_p2p_types::*;
use std::collections::{HashMap, HashSet, VecDeque};
use std::convert::{TryFrom, TryInto};
use std::sync::atomic::AtomicBool;
use std::sync::Arc;
use std::time::{Duration, SystemTime};
use tokio::time::Instant;

pub use self::bandwidth::BandwidthThrottle;
use self::metrics::Metrics;
use self::ops::OpsBatchQueue;
use self::state_map::RoundStateMap;

use super::simple_bloom::{HowToConnect, MetaOpKey};

pub use bandwidth::BandwidthThrottles;

#[cfg(feature = "test_utils")]
#[allow(missing_docs)]
pub mod test_utils;

mod accept;
mod agents;
mod bloom;
mod initiate;
mod ops;
mod state_map;
mod store;

mod bandwidth;
mod metrics;
mod next_target;

#[cfg(all(test, feature = "test_utils"))]
pub(crate) mod tests;

/// max send buffer size (keep it under 16384 with a little room for overhead)
/// (this is not a tuning_param because it must be coordinated
/// with the constant in PoolBuf which cannot be set at runtime)
/// ^^ obviously we're no longer following the above advice..
///    in the case of the pool buf management, any gossips larger than
///    16000 will now be shrunk resulting in additional memory thrashing
const MAX_SEND_BUF_BYTES: usize = 16_000_000;

/// The maximum number of different nodes that will be
/// gossiped with if gossip is triggered.
const MAX_TRIGGERS: u8 = 2;

/// The timeout for a gossip round if there is no contact. One minute.
const ROUND_TIMEOUT: std::time::Duration = std::time::Duration::from_secs(60);

type BloomFilter = bloomfilter::Bloom<Arc<MetaOpKey>>;
type EventSender = futures::channel::mpsc::Sender<event::KitsuneP2pEvent>;

#[derive(Debug)]
struct TimedBloomFilter {
    /// The bloom filter for the time window.
    /// If this is none then we have no hashes
    /// for this time window.
    bloom: Option<BloomFilter>,
    /// The time window for this bloom filter.
    time: TimeWindow,
}

/// Gossip has two distinct variants which share a lot of similarities but
/// are fundamentally different and serve different purposes
#[derive(Debug, Clone, Copy, PartialEq, Eq)]
pub enum GossipType {
    /// The Recent gossip type is aimed at rapidly syncing the most recent
    /// data. It runs frequently and expects frequent diffs at each round.
    Recent,
    /// The Historical gossip type is aimed at comprehensively syncing the
    /// entire common history of two nodes, filling in gaps in the historical
    /// data. It runs less frequently, and expects diffs to be infrequent
    /// at each round.
    Historical,
}

/// The entry point for the sharded gossip strategy.
///
/// This struct encapsulates the network communication concerns, mainly
/// managing the incoming and outgoing gossip queues. It contains a struct
/// which handles all other (local) aspects of gossip.
pub struct ShardedGossip {
    /// ShardedGossipLocal handles the non-networking concerns of gossip
    gossip: ShardedGossipLocal,
    // The endpoint to use for all outgoing comms
    ep_hnd: Tx2EpHnd<wire::Wire>,
    /// The internal mutable state
    inner: Share<ShardedGossipState>,
    /// Bandwidth for incoming and outgoing gossip.
    bandwidth: Arc<BandwidthThrottle>,
}

/// Basic statistic for gossip loop processing performance.
struct Stats {
    start: Instant,
    last: Option<tokio::time::Instant>,
    avg_processing_time: std::time::Duration,
    max_processing_time: std::time::Duration,
    count: u32,
}

impl std::fmt::Display for GossipType {
    fn fmt(&self, f: &mut std::fmt::Formatter<'_>) -> std::fmt::Result {
        match self {
            GossipType::Recent => write!(f, "recent"),
            GossipType::Historical => write!(f, "historical"),
        }
    }
}

impl Stats {
    /// Reset the stats.
    fn reset() -> Self {
        Stats {
            start: Instant::now(),
            last: None,
            avg_processing_time: std::time::Duration::default(),
            max_processing_time: std::time::Duration::default(),
            count: 0,
        }
    }
}

impl ShardedGossip {
    /// Constructor
    pub fn new(
        tuning_params: KitsuneP2pTuningParams,
        space: Arc<KitsuneSpace>,
        ep_hnd: Tx2EpHnd<wire::Wire>,
        evt_sender: EventSender,
        gossip_type: GossipType,
        bandwidth: Arc<BandwidthThrottle>,
    ) -> Arc<Self> {
        let this = Arc::new(Self {
            ep_hnd,
            inner: Share::new(Default::default()),
            gossip: ShardedGossipLocal {
                tuning_params,
                space,
                evt_sender,
                inner: Share::new(ShardedGossipLocalState::default()),
                gossip_type,
                closing: AtomicBool::new(false),
            },
            bandwidth,
        });
        metric_task({
            let this = this.clone();

            async move {
                let mut stats = Stats::reset();
                while !this
                    .gossip
                    .closing
                    .load(std::sync::atomic::Ordering::Relaxed)
                {
                    tokio::time::sleep(std::time::Duration::from_millis(10)).await;
                    this.run_one_iteration().await;
                    this.stats(&mut stats);
                }
                KitsuneResult::Ok(())
            }
        });
        this
    }

    async fn process_outgoing(&self, outgoing: Outgoing) -> KitsuneResult<()> {
<<<<<<< HEAD
        let (_endpoint, how, gossip) = outgoing;
        match self.gossip.gossip_type {
            GossipType::Recent => {
                let s = tracing::trace_span!("process_outgoing_recent", cert = ?_endpoint.cert(), agents = ?self.gossip.show_local_agents());
                s.in_scope(|| tracing::trace!(?gossip));
            }
            GossipType::Historical => {
                let s = tracing::trace_span!("process_outgoing_historical", cert = ?_endpoint.cert(), agents = ?self.gossip.show_local_agents());
                match &gossip {
                    ShardedGossipWire::MissingOps(MissingOps { ops, finished }) => {
                        s.in_scope(|| tracing::trace!(num_ops = %ops.len(), ?finished));
                    }
                    _ => {
                        s.in_scope(|| tracing::trace!(?gossip));
                    }
                }
            }
        };
=======
        let (cert, how, gossip) = outgoing;
        let s = tracing::trace_span!("process_outgoing", ?cert, agents = ?self.gossip.show_local_agents());
        s.in_scope(|| tracing::trace!(?gossip));
>>>>>>> b09f5e3d
        let gossip = gossip.encode_vec().map_err(KitsuneError::other)?;
        let bytes = gossip.len();
        let gossip = wire::Wire::gossip(
            self.gossip.space.clone(),
            gossip.into(),
            self.gossip.gossip_type.into(),
        );

        let timeout = self.gossip.tuning_params.implicit_timeout();

        self.bandwidth.outgoing_bytes(bytes).await;

        let con = match how.clone() {
            HowToConnect::Con(con, remote_url) => {
                if con.is_closed() {
                    self.ep_hnd.get_connection(remote_url, timeout).await?
                } else {
                    con
                }
            }
            HowToConnect::Url(url) => self.ep_hnd.get_connection(url, timeout).await?,
        };
        // Wait for enough available outgoing bandwidth here before
        // actually sending the gossip.
        con.notify(&gossip, timeout).await?;
        Ok(())
    }

    async fn process_incoming_outgoing(&self) -> KitsuneResult<()> {
        let (incoming, outgoing) = self.pop_queues()?;
        if let Some((con, remote_url, msg, bytes)) = incoming {
            self.bandwidth.incoming_bytes(bytes).await;
            let outgoing = match self.gossip.process_incoming(con.peer_cert(), msg).await {
                Ok(r) => r,
                Err(e) => {
                    tracing::error!("FAILED to process incoming gossip {:?}", e);
                    self.gossip.remove_state(&con.peer_cert(), true)?;
                    vec![ShardedGossipWire::error(e.to_string())]
                }
            };
            self.inner.share_mut(|i, _| {
                i.outgoing.extend(outgoing.into_iter().map(|msg| {
                    (
                        con.peer_cert(),
                        HowToConnect::Con(con.clone(), remote_url.clone()),
                        msg,
                    )
                }));
                Ok(())
            })?;
        }
        if let Some(outgoing) = outgoing {
            let cert = outgoing.0.clone();
            if let Err(err) = self.process_outgoing(outgoing).await {
                self.gossip.remove_state(&cert, true)?;
                tracing::error!(
                    "Gossip failed to send outgoing message because of: {:?}",
                    err
                );
            }
        }

        Ok(())
    }

    async fn run_one_iteration(&self) {
        match self.gossip.try_initiate().await {
            Ok(Some(outgoing)) => {
                if let Err(err) = self.inner.share_mut(|i, _| {
                    i.outgoing.push_back(outgoing);
                    Ok(())
                }) {
                    tracing::error!(
                        "Gossip failed to get share nut when trying to initiate with {:?}",
                        err
                    );
                }
            }
            Ok(None) => (),
            Err(err) => tracing::error!("Gossip failed when trying to initiate with {:?}", err),
        }
        if let Err(err) = self.process_incoming_outgoing().await {
            tracing::error!("Gossip failed to process a message because of: {:?}", err);
        }
        self.gossip.record_timeouts();
    }

    fn pop_queues(&self) -> KitsuneResult<(Option<Incoming>, Option<Outgoing>)> {
        self.inner.share_mut(move |inner, _| {
            let incoming = inner.incoming.pop_front();
            let outgoing = inner.outgoing.pop_front();
            Ok((incoming, outgoing))
        })
    }

    /// Log the statistics for the gossip loop.
    fn stats(&self, stats: &mut Stats) {
        if let Some(last) = stats.last {
            let elapsed = last.elapsed();
            stats.avg_processing_time += elapsed;
            stats.max_processing_time = std::cmp::max(stats.max_processing_time, elapsed);
        }
        stats.last = Some(tokio::time::Instant::now());
        stats.count += 1;
        let elapsed = stats.start.elapsed();
        if elapsed.as_secs() > 5 {
            stats.avg_processing_time = stats
                .avg_processing_time
                .checked_div(stats.count)
                .unwrap_or_default();
            let lens = self
                .inner
                .share_mut(|i, _| Ok((i.incoming.len(), i.outgoing.len())))
                .map(|(i, o)| format!("Queues: Incoming: {}, Outgoing {}", i, o))
                .unwrap_or_else(|_| "Queues empty".to_string());
            let _ = self.gossip.inner.share_mut(|i, _| {
                    let s = tracing::trace_span!("gossip_metrics", gossip_type = %self.gossip.gossip_type);
                    s.in_scope(|| tracing::trace!("{}\nStats over last 5s:\n\tAverage processing time {:?}\n\tIteration count: {}\n\tMax gossip processing time: {:?}\n\t{}", i.metrics, stats.avg_processing_time, stats.count, stats.max_processing_time, lens));
                    Ok(())
                });
            *stats = Stats::reset();
        }
    }
}

/// The parts of sharded gossip which are concerned only with the gossiping node:
/// - managing local state
/// - making requests to the local backend
/// - processing incoming messages to produce outgoing messages (which actually)
///     get sent by the enclosing `ShardedGossip`
pub struct ShardedGossipLocal {
    gossip_type: GossipType,
    tuning_params: KitsuneP2pTuningParams,
    space: Arc<KitsuneSpace>,
    evt_sender: EventSender,
    inner: Share<ShardedGossipLocalState>,
    closing: AtomicBool,
}

/// Incoming gossip.
type Incoming = (Tx2ConHnd<wire::Wire>, TxUrl, ShardedGossipWire, usize);
/// Outgoing gossip.
type Outgoing = (Tx2Cert, HowToConnect, ShardedGossipWire);

type StateKey = Tx2Cert;

/// Info associated with an outgoing gossip target
#[derive(Debug)]
pub(crate) struct ShardedGossipTarget {
    pub(crate) remote_agent_list: Vec<AgentInfoSigned>,
    pub(crate) cert: Tx2Cert,
    pub(crate) tie_break: u32,
    pub(crate) when_initiated: Option<tokio::time::Instant>,
    pub(crate) url: TxUrl,
}

/// The internal mutable state for [`ShardedGossipLocal`]
#[derive(Default)]
pub struct ShardedGossipLocalState {
    /// The list of agents on this node
    local_agents: HashSet<Arc<KitsuneAgent>>,
    /// If Some, we are in the process of trying to initiate gossip with this target.
    initiate_tgt: Option<ShardedGossipTarget>,
    round_map: RoundStateMap,
    /// Metrics that track remote node states and help guide
    /// the next node to gossip with.
    metrics: Metrics,
}

impl ShardedGossipLocalState {
    fn remove_state(&mut self, state_key: &StateKey, error: bool) -> Option<RoundState> {
        // Check if the round to be removed matches the current initiate_tgt
        let init_tgt = self
            .initiate_tgt
            .as_ref()
            .map(|tgt| &tgt.cert == state_key)
            .unwrap_or(false);
        let remote_agent_list = if init_tgt {
            let initiate_tgt = self.initiate_tgt.take().unwrap();
            initiate_tgt.remote_agent_list
        } else {
            vec![]
        };
        let r = self.round_map.remove(state_key);
        if let Some(r) = &r {
            if error {
                self.metrics.record_error(&r.remote_agent_list);
            } else {
                self.metrics.record_success(&r.remote_agent_list);
            }
        } else if init_tgt && error {
            self.metrics.record_error(&remote_agent_list);
        }
        r
    }

    fn check_tgt_expired(&mut self) {
        if let Some((remote_agent_list, cert, when_initiated)) = self
            .initiate_tgt
            .as_ref()
            .map(|tgt| (&tgt.remote_agent_list, tgt.cert.clone(), tgt.when_initiated))
        {
            // Check if no current round exists and we've timed out the initiate.
            let no_current_round_exist = !self.round_map.round_exists(&cert);
            match when_initiated {
                Some(when_initiated)
                    if no_current_round_exist && when_initiated.elapsed() > ROUND_TIMEOUT =>
                {
<<<<<<< HEAD
                    tracing::error!("Tgt expired {:?}", cert);
                    self.metrics.record_error(cert);
=======
                    self.metrics.record_error(remote_agent_list);
>>>>>>> b09f5e3d
                    self.initiate_tgt = None;
                }
                None if no_current_round_exist => {
                    self.initiate_tgt = None;
                }
                _ => (),
            }
        }
    }

    fn new_integrated_data(&mut self) -> KitsuneResult<()> {
        let s = tracing::trace_span!("gossip_trigger", agents = ?self.show_local_agents());
        s.in_scope(|| self.log_state());
        self.metrics.record_force_initiate();
        Ok(())
    }

    fn show_local_agents(&self) -> &HashSet<Arc<KitsuneAgent>> {
        &self.local_agents
    }

    fn log_state(&self) {
        tracing::trace!(
            ?self.round_map,
            ?self.initiate_tgt,
        )
    }
}

/// The internal mutable state for [`ShardedGossip`]
#[derive(Default)]
pub struct ShardedGossipState {
    incoming: VecDeque<Incoming>,
    outgoing: VecDeque<Outgoing>,
}

/// The state representing a single active ongoing "round" of gossip with a
/// remote node
#[derive(Debug, Clone)]
pub struct RoundState {
    /// The remote agents hosted by the remote node, used for metrics tracking
    remote_agent_list: Vec<AgentInfoSigned>,
    /// The common ground with our gossip partner for the purposes of this round
    common_arc_set: Arc<DhtArcSet>,
    /// Number of ops blooms we have sent for this round, which is also the
    /// number of MissingOps sets we expect in response
    num_sent_ops_blooms: u8,
    /// We've received the last op bloom filter from our partner
    /// (the one with `finished` == true)
    received_all_incoming_ops_blooms: bool,
    /// There are still op blooms to send because the previous
    /// batch was too big to send in a single gossip iteration.
    bloom_batch_cursor: Option<Timestamp>,
    /// Missing op hashes that have been batched for
    /// future processing.
    ops_batch_queue: OpsBatchQueue,
    /// Round start time
    created_at: Instant,
    /// Last moment we had any contact for this round.
    last_touch: Instant,
    /// Amount of time before a round is considered expired.
    round_timeout: std::time::Duration,
}

impl ShardedGossipLocal {
    const TGT_FP: f64 = 0.01;
    /// This should give us just under 1.6MB for the bloom filter.
    /// Based on a compression of 75%.
    const UPPER_HASHES_BOUND: usize = 20_000;

    /// The number of bloom filters we want to send in a single gossip iteration.
    const UPPER_BLOOM_BOUND: usize = 10;

    /// Calculate the time range for a gossip round.
    fn calculate_time_range(&self) -> TimeWindow {
        const NOW: Duration = Duration::from_secs(0);
        const HOUR: Duration = Duration::from_secs(60 * 60);
        match self.gossip_type {
            GossipType::Recent => time_range(HOUR, NOW),
            GossipType::Historical => {
                let one_hour_ago = std::time::UNIX_EPOCH
                    .elapsed()
                    .expect("Your clock is set before unix epoch")
                    - HOUR;
                Timestamp::from_micros(0)
                    ..Timestamp::from_micros(
                        one_hour_ago
                            .as_micros()
                            .try_into()
                            .expect("Epoch micro seconds has overflowed"),
                    )
            }
        }
    }

    fn new_state(
        &self,
        remote_agent_list: Vec<AgentInfoSigned>,
        common_arc_set: Arc<DhtArcSet>,
    ) -> KitsuneResult<RoundState> {
        Ok(RoundState {
            remote_agent_list,
            common_arc_set,
            num_sent_ops_blooms: 0,
            received_all_incoming_ops_blooms: false,
            bloom_batch_cursor: None,
            ops_batch_queue: OpsBatchQueue::new(),
            created_at: Instant::now(),
            last_touch: Instant::now(),
            round_timeout: ROUND_TIMEOUT,
        })
    }

    fn get_state(&self, id: &StateKey) -> KitsuneResult<Option<RoundState>> {
        self.inner
            .share_mut(|i, _| Ok(i.round_map.get(id).cloned()))
    }

    fn remove_state(&self, id: &StateKey, error: bool) -> KitsuneResult<Option<RoundState>> {
        self.inner.share_mut(|i, _| Ok(i.remove_state(id, error)))
    }

    fn remove_target(&self, id: &StateKey, error: bool) -> KitsuneResult<()> {
        self.inner.share_mut(|i, _| {
            if i.initiate_tgt
                .as_ref()
                .map(|tgt| &tgt.cert == id)
                .unwrap_or(false)
            {
                let initiate_tgt = i.initiate_tgt.take().unwrap();
                if error {
                    i.metrics.record_error(&initiate_tgt.remote_agent_list);
                } else {
                    i.metrics.record_success(&initiate_tgt.remote_agent_list);
                }
            }
            Ok(())
        })
    }

    /// If the round is still active then update the state.
    fn update_state_if_active(&self, key: StateKey, state: RoundState) -> KitsuneResult<()> {
        self.inner.share_mut(|i, _| {
            if i.round_map.round_exists(&key) {
                if state.is_finished() {
                    i.remove_state(&key, false);
                } else {
                    i.round_map.insert(key, state);
                }
            }
            Ok(())
        })
    }

    fn incoming_ops_finished(&self, state_id: &StateKey) -> KitsuneResult<Option<RoundState>> {
        self.inner.share_mut(|i, _| {
            let finished = i
                .round_map
                .get_mut(state_id)
                .map(|state| {
                    state.received_all_incoming_ops_blooms = true;
                    state.is_finished()
                })
                .unwrap_or(true);
            if finished {
                Ok(i.remove_state(state_id, false))
            } else {
                Ok(i.round_map.get(state_id).cloned())
            }
        })
    }

    fn decrement_ops_blooms(&self, state_id: &StateKey) -> KitsuneResult<Option<RoundState>> {
        self.inner.share_mut(|i, _| {
            let update_state = |state: &mut RoundState| {
                let num_ops_blooms = state.num_sent_ops_blooms.saturating_sub(1);
                state.num_sent_ops_blooms = num_ops_blooms;
                state.is_finished()
            };
            if i.round_map
                .get_mut(state_id)
                .map(update_state)
                .unwrap_or(true)
            {
                Ok(i.remove_state(state_id, false))
            } else {
                Ok(i.round_map.get(state_id).cloned())
            }
        })
    }

    async fn process_incoming(
        &self,
        cert: Tx2Cert,
        msg: ShardedGossipWire,
    ) -> KitsuneResult<Vec<ShardedGossipWire>> {
        let s = match self.gossip_type {
            GossipType::Recent => {
                let s = tracing::trace_span!("process_incoming_recent", ?cert, agents = ?self.show_local_agents(), ?msg);
                s.in_scope(|| self.log_state());
                s
            }
            GossipType::Historical => match &msg {
                ShardedGossipWire::MissingOps(MissingOps { ops, finished }) => {
                    let s = tracing::trace_span!("process_incoming_historical", ?cert, agents = ?self.show_local_agents(), msg = %"MissingOps", num_ops = %ops.len(), ?finished);
                    s.in_scope(|| self.log_state());
                    s
                }
                _ => {
                    let s = tracing::trace_span!("process_incoming_historical", ?cert, agents = ?self.show_local_agents(), ?msg);
                    s.in_scope(|| self.log_state());
                    s
                }
            },
        };
        // If we don't have the state for a message then the other node will need to timeout.
<<<<<<< HEAD
        let r = match msg {
            ShardedGossipWire::Initiate(Initiate { intervals, id }) => {
                self.incoming_initiate(cert, intervals, id).await?
            }
            ShardedGossipWire::Accept(Accept { intervals }) => {
                self.incoming_accept(cert, intervals).await?
=======
        Ok(match msg {
            ShardedGossipWire::Initiate(Initiate {
                intervals,
                id,
                agent_list,
            }) => {
                self.incoming_initiate(cert, intervals, id, agent_list)
                    .await?
>>>>>>> b09f5e3d
            }
            ShardedGossipWire::Accept(Accept {
                intervals,
                agent_list,
            }) => self.incoming_accept(cert, intervals, agent_list).await?,
            ShardedGossipWire::Agents(Agents { filter }) => {
                if let Some(state) = self.get_state(&cert)? {
                    let filter = decode_bloom_filter(&filter);
                    self.incoming_agents(state, filter).await?
                } else {
                    Vec::with_capacity(0)
                }
            }
            ShardedGossipWire::MissingAgents(MissingAgents { agents }) => {
                if self.get_state(&cert)?.is_some() {
                    self.incoming_missing_agents(agents.as_slice()).await?;
                }
                Vec::with_capacity(0)
            }
            ShardedGossipWire::Ops(Ops {
                missing_hashes,
                finished,
            }) => {
                let state = if finished {
                    self.incoming_ops_finished(&cert)?
                } else {
                    self.get_state(&cert)?
                };
                match state {
                    Some(state) => match missing_hashes {
                        EncodedTimedBloomFilter::NoOverlap => Vec::with_capacity(0),
                        EncodedTimedBloomFilter::MissingAllHashes { time_window } => {
                            let filter = TimedBloomFilter {
                                bloom: None,
                                time: time_window,
                            };
                            self.incoming_ops(state, filter, None).await?
                        }
                        EncodedTimedBloomFilter::HaveHashes {
                            filter,
                            time_window,
                        } => {
                            let filter = TimedBloomFilter {
                                bloom: Some(decode_bloom_filter(&filter)),
                                time: time_window,
                            };
                            self.incoming_ops(state, filter, None).await?
                        }
                    },
                    None => Vec::with_capacity(0),
                }
            }
            ShardedGossipWire::OpsBatchReceived(_) => match self.get_state(&cert)? {
                Some(state) => {
                    // The last ops batch has been received by the
                    // remote node so now send the next batch.
                    let r = self.next_missing_ops_batch(state.clone()).await?;
                    if state.is_finished() {
                        self.remove_state(&cert, false)?;
                    }
                    r
                }
                None => Vec::with_capacity(0),
            },
            ShardedGossipWire::MissingOps(MissingOps { ops, finished }) => {
                let mut gossip = Vec::with_capacity(0);
                let finished = MissingOpsStatus::try_from(finished)?;
                let state = match finished {
                    // This is a single chunk of ops. No need to reply.
                    MissingOpsStatus::ChunkComplete => self.get_state(&cert)?,
                    // This is the last chunk in the batch. Reply with [`OpsBatchReceived`]
                    // to get the next batch of missing ops.
                    MissingOpsStatus::BatchComplete => {
                        gossip = vec![ShardedGossipWire::ops_batch_received()];
                        self.get_state(&cert)?
                    }
                    // All the batches of missing ops for the bloom this node sent
                    // to the remote node have been sent back to this node.
                    MissingOpsStatus::AllComplete => {
                        // This node can decrement the number of outstanding ops bloom replies
                        // it is waiting for.
                        let mut state = self.decrement_ops_blooms(&cert)?;

                        // If there are more blooms to send because this node had to batch the blooms
                        // and all the outstanding blooms have been received then this node will send
                        // the next batch of ops blooms starting from the saved cursor.
                        if let Some(state) = state.as_mut().filter(|s| {
                            s.bloom_batch_cursor.is_some() && s.num_sent_ops_blooms == 0
                        }) {
                            // We will be producing some gossip so we need to allocate.
                            gossip = Vec::new();
                            // Generate the next ops blooms batch.
                            *state = self.next_bloom_batch(state.clone(), &mut gossip).await?;
                            // Update the state.
                            self.update_state_if_active(cert.clone(), state.clone())?;
                        }
                        state
                    }
                };
                if state.is_some() && !ops.is_empty() {
                    self.incoming_missing_ops(ops).await?;
                }
                gossip
            }
            ShardedGossipWire::NoAgents(_) => {
                tracing::warn!("No agents to gossip with on the node {:?}", cert);
                self.remove_state(&cert, true)?;
                Vec::with_capacity(0)
            }
            ShardedGossipWire::AlreadyInProgress(_) => {
                self.remove_target(&cert, false)?;
                Vec::with_capacity(0)
            }
            ShardedGossipWire::Busy(_) => {
                tracing::warn!("The node {:?} is busy", cert);
                self.remove_target(&cert, true)?;
                Vec::with_capacity(0)
            }
            ShardedGossipWire::Error(Error { message }) => {
                tracing::warn!("gossiping with: {:?} and got error: {}", cert, message);
                self.remove_state(&cert, true)?;
                Vec::with_capacity(0)
            }
        };
        s.in_scope(|| {
            let ops_s = r
                .iter()
                .map(|g| match &g {
                    ShardedGossipWire::MissingOps(MissingOps { ops, finished }) => {
                        format!("num_ops = {}, finished = {}", ops.len(), finished)
                    }
                    _ => {
                        format!("{:?}", g)
                    }
                })
                .collect::<String>();
            tracing::trace!(%ops_s);
            self.log_state()
        });
        Ok(r)
    }

    /// Record all timed out rounds into metrics
    fn record_timeouts(&self) {
        self.inner
            .share_mut(|i, _| {
<<<<<<< HEAD
                for cert in i.round_map.take_timed_out_rounds() {
                    tracing::warn!("The node {:?} has timed out their gossip round", cert);
                    i.metrics.record_error(cert);
=======
                for (_cert, r) in i.round_map.take_timed_out_rounds() {
                    i.metrics.record_error(&r.remote_agent_list);
>>>>>>> b09f5e3d
                }
                Ok(())
            })
            .ok();
    }

    fn show_local_agents(&self) -> HashSet<Arc<KitsuneAgent>> {
        self.inner
            .share_mut(|i, _| Ok(i.local_agents.clone()))
            .unwrap_or_default()
    }

    fn log_state(&self) {
        self.inner
            .share_mut(|i, _| {
                i.log_state();
                Ok(())
            })
            .ok();
    }
}

impl RoundState {
    fn increment_sent_ops_blooms(&mut self) -> u8 {
        self.num_sent_ops_blooms += 1;
        self.num_sent_ops_blooms
    }

    /// A round is finished if:
    /// - There are no blooms sent to the remote node that are awaiting responses.
    /// - This node has received all the ops blooms from the remote node.
    /// - This node has no saved ops bloom batch cursor.
    /// - This node has no queued missing ops to send to the remote node.
    fn is_finished(&self) -> bool {
        self.num_sent_ops_blooms == 0
            && self.received_all_incoming_ops_blooms
            && self.bloom_batch_cursor.is_none()
            && self.ops_batch_queue.is_empty()
    }
}

/// Time range from now into the past.
/// Start must be < end.
fn time_range(start: Duration, end: Duration) -> TimeWindow {
    // TODO: write in terms of chrono::now()
    let now = SystemTime::now();
    let start = now
        .checked_sub(start)
        .and_then(|t| t.duration_since(SystemTime::UNIX_EPOCH).ok())
        .map(|t| Timestamp::from_micros(t.as_micros() as i64))
        .unwrap_or(Timestamp::MIN);

    let end = now
        .checked_sub(end)
        .and_then(|t| t.duration_since(SystemTime::UNIX_EPOCH).ok())
        .map(|t| Timestamp::from_micros(t.as_micros() as i64))
        .unwrap_or(Timestamp::MAX);

    start..end
}

#[derive(serde::Serialize, serde::Deserialize, Debug, Clone, PartialEq, Eq)]
/// An encoded timed bloom filter of missing op hashes.
pub enum EncodedTimedBloomFilter {
    /// I have no overlap with your agents
    /// Pleas don't send any ops.
    NoOverlap,
    /// I have overlap and I have no hashes.
    /// Please send all your ops.
    MissingAllHashes {
        /// The time window that we are missing hashes for.
        time_window: TimeWindow,
    },
    /// I have overlap and I have some hashes.
    /// Please send any missing ops.
    HaveHashes {
        /// The encoded bloom filter.
        filter: PoolBuf,
        /// The time window these hashes are for.
        time_window: TimeWindow,
    },
}

#[derive(Debug, Clone, Copy)]
/// The possible states when receiving missing ops.
/// Note this is not sent over the wire and is instead
/// converted to a u8 to save bandwidth.
pub enum MissingOpsStatus {
    /// There are more chunks in this batch to come. No reply is needed.
    ChunkComplete = 0,
    /// This chunk is done but there are more batches
    /// to come and you should reply with [`OpsBatchReceived`]
    /// when you are ready to get the next batch.
    BatchComplete = 1,
    /// This is the final batch of missing ops and there
    /// are no more ops to come. No reply is needed.
    AllComplete = 2,
}

kitsune_p2p_types::write_codec_enum! {
    /// SimpleBloom Gossip Wire Protocol Codec
    codec ShardedGossipWire {
        /// Initiate a round of gossip with a remote node
        Initiate(0x10) {
            /// The list of arc intervals (equivalent to a [`DhtArcSet`])
            /// for all local agents
            intervals.0: Vec<ArcInterval>,
            /// A random number to resolve concurrent initiates.
            id.1: u32,
            /// List of active local agents represented by this node.
            agent_list.2: Vec<AgentInfoSigned>,
        },

        /// Accept an incoming round of gossip from a remote node
        Accept(0x20) {
            /// The list of arc intervals (equivalent to a [`DhtArcSet`])
            /// for all local agents
            intervals.0: Vec<ArcInterval>,
            /// List of active local agents represented by this node.
            agent_list.1: Vec<AgentInfoSigned>,
        },

        /// Send Agent Info Bloom
        Agents(0x30) {
            /// The bloom filter for agent data
            filter.0: PoolBuf,
        },

        /// Any agents that were missing from the remote bloom.
        MissingAgents(0x40) {
            /// The missing agents
            agents.0: Vec<Arc<AgentInfoSigned>>,
        },

        /// Send Ops Bloom
        Ops(0x50) {
            /// The bloom filter for op data
            missing_hashes.0: EncodedTimedBloomFilter,
            /// Is this the last bloom to be sent?
            finished.1: bool,
        },

        /// Any ops that were missing from the remote bloom.
        MissingOps(0x60) {
            /// The missing ops
            ops.0: Vec<(Arc<KitsuneOpHash>, Vec<u8>)>,
            /// Ops that are missing from a bloom that you have sent.
            /// These will be chunked into a maximum size of about 16MB.
            /// If the amount of missing ops is larger then the
            /// [`ShardedGossipLocal::UPPER_BATCH_BOUND`] then the set of
            /// missing ops chunks will be sent in batches.
            /// Each batch will require a reply message of [`OpsBatchReceived`]
            /// in order to get the next batch.
            /// This is to prevent overloading the receiver with too much
            /// incoming data.
            ///
            /// 0: There is more chunks in this batch to come. No reply is needed.
            /// 1: This chunk is done but there is more batches
            /// to come and you should reply with [`OpsBatchReceived`]
            /// when you are ready to get the next batch.
            /// 2: This is the final missing ops and there
            /// are no more ops to come. No reply is needed.
            ///
            /// See [`MissingOpsStatus`]
            finished.1: u8,
        },

        /// The node you are trying to gossip with has no agents anymore.
        NoAgents(0x80) {
        },

        /// You have sent a stale initiate to a node
        /// that already has an active round with you.
        AlreadyInProgress(0x90) {
        },

        /// The node currently is gossiping with too many
        /// other nodes and is too busy to accept your initiate.
        /// Please try again later.
        Busy(0x11) {
        },

        /// The node you are gossiping with has hit an error condition
        /// and failed to respond to a request.
        Error(0x12) {
            /// The error message.
            message.0: String,
        },

        /// I have received a complete batch of
        /// missing ops and I am ready to receive the
        /// next batch.
        OpsBatchReceived(0x13) {
        },
    }
}

impl AsGossipModule for ShardedGossip {
    fn incoming_gossip(
        &self,
        con: Tx2ConHnd<wire::Wire>,
        remote_url: TxUrl,
        gossip_data: Box<[u8]>,
    ) -> KitsuneResult<()> {
        use kitsune_p2p_types::codec::*;
        let (bytes, gossip) =
            ShardedGossipWire::decode_ref(&gossip_data).map_err(KitsuneError::other)?;
        let new_initiate = matches!(gossip, ShardedGossipWire::Initiate(_));
        self.inner.share_mut(move |i, _| {
            let overloaded = i.incoming.len() > 20;
            if overloaded {
                tracing::warn!(
                    "Overloaded with incoming gossip.. {} messages",
                    i.incoming.len()
                );
            }
            // If we are overloaded then return busy to any new initiates.
            if overloaded && new_initiate {
                i.outgoing.push_back((
                    con.peer_cert(),
                    HowToConnect::Con(con, remote_url),
                    ShardedGossipWire::busy(),
                ));
            } else {
                i.incoming
                    .push_back((con, remote_url, gossip, bytes as usize));
            }
            Ok(())
        })
    }

    fn local_agent_join(&self, a: Arc<KitsuneAgent>) {
        let _ = self.gossip.inner.share_mut(move |i, _| {
            i.new_integrated_data()?;
            i.local_agents.insert(a);
            let s = tracing::trace_span!("gossip_trigger", agents = ?i.show_local_agents(), msg = "New agent joining");
            s.in_scope(|| i.log_state());
            Ok(())
        });
    }

    fn local_agent_leave(&self, a: Arc<KitsuneAgent>) {
        let _ = self.gossip.inner.share_mut(move |i, _| {
            i.local_agents.remove(&a);
            Ok(())
        });
    }

    fn close(&self) {
        self.gossip
            .closing
            .store(true, std::sync::atomic::Ordering::Relaxed);
    }

    fn new_integrated_data(&self) {
        let _ = self.gossip.inner.share_mut(move |i, _| {
            i.new_integrated_data()?;
            let s = tracing::trace_span!("gossip_trigger", agents = ?i.show_local_agents(), msg = "New integrated data");
            s.in_scope(|| i.log_state());
            Ok(())
        });
    }
}

struct ShardedRecentGossipFactory {
    bandwidth: Arc<BandwidthThrottle>,
}

impl ShardedRecentGossipFactory {
    fn new(bandwidth: Arc<BandwidthThrottle>) -> Self {
        Self { bandwidth }
    }
}

impl AsGossipModuleFactory for ShardedRecentGossipFactory {
    fn spawn_gossip_task(
        &self,
        tuning_params: KitsuneP2pTuningParams,
        space: Arc<KitsuneSpace>,
        ep_hnd: Tx2EpHnd<wire::Wire>,
        evt_sender: futures::channel::mpsc::Sender<event::KitsuneP2pEvent>,
    ) -> GossipModule {
        GossipModule(ShardedGossip::new(
            tuning_params,
            space,
            ep_hnd,
            evt_sender,
            GossipType::Recent,
            self.bandwidth.clone(),
        ))
    }
}

struct ShardedHistoricalGossipFactory {
    bandwidth: Arc<BandwidthThrottle>,
}

impl ShardedHistoricalGossipFactory {
    fn new(bandwidth: Arc<BandwidthThrottle>) -> Self {
        Self { bandwidth }
    }
}

impl AsGossipModuleFactory for ShardedHistoricalGossipFactory {
    fn spawn_gossip_task(
        &self,
        tuning_params: KitsuneP2pTuningParams,
        space: Arc<KitsuneSpace>,
        ep_hnd: Tx2EpHnd<wire::Wire>,
        evt_sender: futures::channel::mpsc::Sender<event::KitsuneP2pEvent>,
    ) -> GossipModule {
        GossipModule(ShardedGossip::new(
            tuning_params,
            space,
            ep_hnd,
            evt_sender,
            GossipType::Historical,
            self.bandwidth.clone(),
        ))
    }
}

/// Create a recent [`GossipModuleFactory`]
pub fn recent_factory(bandwidth: Arc<BandwidthThrottle>) -> GossipModuleFactory {
    GossipModuleFactory(Arc::new(ShardedRecentGossipFactory::new(bandwidth)))
}

/// Create a [`GossipModuleFactory`]
pub fn historical_factory(bandwidth: Arc<BandwidthThrottle>) -> GossipModuleFactory {
    GossipModuleFactory(Arc::new(ShardedHistoricalGossipFactory::new(bandwidth)))
}

#[allow(dead_code)]
fn clamp64(u: u64) -> i64 {
    if u > i64::MAX as u64 {
        i64::MAX
    } else {
        u as i64
    }
}

impl From<GossipType> for GossipModuleType {
    fn from(g: GossipType) -> Self {
        match g {
            GossipType::Recent => GossipModuleType::ShardedRecent,
            GossipType::Historical => GossipModuleType::ShardedHistorical,
        }
    }
}

impl TryFrom<u8> for MissingOpsStatus {
    type Error = KitsuneError;

    fn try_from(value: u8) -> Result<Self, Self::Error> {
        let r = match value {
            0 => Self::ChunkComplete,
            1 => Self::BatchComplete,
            2 => Self::AllComplete,
            _ => return Err("Failed to parse u8 as MissingOpsStatus".into()),
        };
        debug_assert_eq!(value, r as u8);
        Ok(r)
    }
}<|MERGE_RESOLUTION|>--- conflicted
+++ resolved
@@ -187,15 +187,14 @@
     }
 
     async fn process_outgoing(&self, outgoing: Outgoing) -> KitsuneResult<()> {
-<<<<<<< HEAD
-        let (_endpoint, how, gossip) = outgoing;
+        let (cert, how, gossip) = outgoing;
         match self.gossip.gossip_type {
             GossipType::Recent => {
-                let s = tracing::trace_span!("process_outgoing_recent", cert = ?_endpoint.cert(), agents = ?self.gossip.show_local_agents());
+                let s = tracing::trace_span!("process_outgoing_recent", cert = ?cert, agents = ?self.gossip.show_local_agents());
                 s.in_scope(|| tracing::trace!(?gossip));
             }
             GossipType::Historical => {
-                let s = tracing::trace_span!("process_outgoing_historical", cert = ?_endpoint.cert(), agents = ?self.gossip.show_local_agents());
+                let s = tracing::trace_span!("process_outgoing_historical", cert = ?cert, agents = ?self.gossip.show_local_agents());
                 match &gossip {
                     ShardedGossipWire::MissingOps(MissingOps { ops, finished }) => {
                         s.in_scope(|| tracing::trace!(num_ops = %ops.len(), ?finished));
@@ -206,11 +205,6 @@
                 }
             }
         };
-=======
-        let (cert, how, gossip) = outgoing;
-        let s = tracing::trace_span!("process_outgoing", ?cert, agents = ?self.gossip.show_local_agents());
-        s.in_scope(|| tracing::trace!(?gossip));
->>>>>>> b09f5e3d
         let gossip = gossip.encode_vec().map_err(KitsuneError::other)?;
         let bytes = gossip.len();
         let gossip = wire::Wire::gossip(
@@ -419,12 +413,8 @@
                 Some(when_initiated)
                     if no_current_round_exist && when_initiated.elapsed() > ROUND_TIMEOUT =>
                 {
-<<<<<<< HEAD
                     tracing::error!("Tgt expired {:?}", cert);
-                    self.metrics.record_error(cert);
-=======
                     self.metrics.record_error(remote_agent_list);
->>>>>>> b09f5e3d
                     self.initiate_tgt = None;
                 }
                 None if no_current_round_exist => {
@@ -641,15 +631,7 @@
             },
         };
         // If we don't have the state for a message then the other node will need to timeout.
-<<<<<<< HEAD
         let r = match msg {
-            ShardedGossipWire::Initiate(Initiate { intervals, id }) => {
-                self.incoming_initiate(cert, intervals, id).await?
-            }
-            ShardedGossipWire::Accept(Accept { intervals }) => {
-                self.incoming_accept(cert, intervals).await?
-=======
-        Ok(match msg {
             ShardedGossipWire::Initiate(Initiate {
                 intervals,
                 id,
@@ -657,7 +639,6 @@
             }) => {
                 self.incoming_initiate(cert, intervals, id, agent_list)
                     .await?
->>>>>>> b09f5e3d
             }
             ShardedGossipWire::Accept(Accept {
                 intervals,
@@ -804,14 +785,9 @@
     fn record_timeouts(&self) {
         self.inner
             .share_mut(|i, _| {
-<<<<<<< HEAD
-                for cert in i.round_map.take_timed_out_rounds() {
+                for (cert, r) in i.round_map.take_timed_out_rounds() {
                     tracing::warn!("The node {:?} has timed out their gossip round", cert);
-                    i.metrics.record_error(cert);
-=======
-                for (_cert, r) in i.round_map.take_timed_out_rounds() {
                     i.metrics.record_error(&r.remote_agent_list);
->>>>>>> b09f5e3d
                 }
                 Ok(())
             })
