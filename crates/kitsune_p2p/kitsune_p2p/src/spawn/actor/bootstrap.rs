--- conflicted
+++ resolved
@@ -145,13 +145,9 @@
 /// Struct to be encoded for the `random` op.
 #[derive(serde::Deserialize, serde::Serialize)]
 pub struct RandomQuery {
-<<<<<<< HEAD
+    // The space to get random agents from.
     pub space: Arc<KitsuneSpace>,
-=======
-    // The space to get random agents from.
-    pub space: KitsuneSpace,
     // The maximum number of random agents to retrieve for this query.
->>>>>>> 041ad6c2
     pub limit: RandomLimit,
 }
 
