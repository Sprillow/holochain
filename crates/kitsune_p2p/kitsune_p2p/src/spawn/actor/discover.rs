#![allow(dead_code)]
use super::*;
<<<<<<< HEAD
use crate::agent_store::{AgentInfo, AgentInfoSigned};
=======
>>>>>>> eee846d2
use ghost_actor::dependencies::must_future::MustBoxFuture;
use kitsune_p2p_types::agent_info::AgentInfoSigned;
use std::collections::HashSet;
<<<<<<< HEAD
use std::convert::TryFrom;
use std::future::Future;
=======
>>>>>>> eee846d2

/// This enum represents the outcomes from peer discovery
/// - OkShortcut - the agent is locally joined, just mirror the request back out
/// - OkRemote - we were able to successfully establish a remote connection
/// - Err - we were not able to establish a connection within the timeout
pub(crate) enum PeerDiscoverResult {
    OkShortcut,
    OkRemote {
        url: url2::Url2,
        con_hnd: Tx2ConHnd<wire::Wire>,
    },
    Err(KitsuneP2pError),
}

/// search for / discover / and open a connection to a specific remote agent
pub(crate) fn search_and_discover_peer_connect(
    inner: Arc<SpaceReadOnlyInner>,
    to_agent: Arc<KitsuneAgent>,
    timeout: KitsuneTimeout,
) -> impl Future<Output = PeerDiscoverResult> + 'static + Send {
    const INITIAL_DELAY: u64 = 100;
    const MAX_DELAY: u64 = 1000;

    async move {
        let backoff = timeout.backoff(INITIAL_DELAY, MAX_DELAY);
        loop {
            // see if the tgt agent is actually local
            if let Ok(true) = inner.i_s.is_agent_local(to_agent.clone()).await {
                return PeerDiscoverResult::OkShortcut;
            }

            // see if we already know how to reach the tgt agent
            if let Ok(Some(agent_info_signed)) = inner
                .evt_sender
                .get_agent_info_signed(GetAgentInfoSignedEvt {
                    space: inner.space.clone(),
                    agent: to_agent.clone(),
                })
                .await
            {
<<<<<<< HEAD
                return peer_connect(inner.clone(), &agent_info_signed, timeout).await;
=======
                let url = info
                    .url_list
                    .get(0)
                    .ok_or_else(|| KitsuneP2pError::from("no url"))?
                    .clone();
                return try_connect(url.into()).await;
>>>>>>> eee846d2
            }

            // the next step involves making network requests
            // so check our timeout first
            if timeout.is_expired() {
                return PeerDiscoverResult::Err("timeout discovering peer".into());
            }

            // let's do some discovery
            if let Ok(nodes) =
                search_remotes_covering_basis(inner.clone(), to_agent.get_loc(), timeout).await
            {
                for node in nodes {
                    // try connecting to the returned nodes
                    if let PeerDiscoverResult::OkRemote { con_hnd, .. } =
                        peer_connect(inner.clone(), &node, timeout).await
                    {
                        // make a peer query for the basis
                        let payload = wire::Wire::peer_get(inner.space.clone(), to_agent.clone());
                        match con_hnd.request(&payload, timeout).await {
                            Ok(wire::Wire::PeerGetResp(wire::PeerGetResp {
                                agent_info_signed,
                            })) => {
                                let agent = Arc::new(agent_info_signed.as_agent_ref().clone());
                                let _ = inner
                                    .evt_sender
                                    .put_agent_info_signed(PutAgentInfoSignedEvt {
                                        space: inner.space.clone(),
                                        agent,
                                        agent_info_signed: agent_info_signed.clone(),
                                    })
                                    .await;

                                // hey, we got our target node info
                                // return the try-to-connect future
                                return peer_connect(inner, &agent_info_signed, timeout).await;
                            }
                            peer_resp => {
                                tracing::warn!(?peer_resp, "unexpected peer resp");
                            }
                        }
                    }
                }
            }

            backoff.wait().await;
        }
    }
}

/// attempt to establish a connection to another peer within given timeout
pub(crate) fn peer_connect(
    inner: Arc<SpaceReadOnlyInner>,
    agent_info_signed: &AgentInfoSigned,
    timeout: KitsuneTimeout,
) -> impl Future<Output = PeerDiscoverResult> + 'static + Send {
    let agent = Arc::new(agent_info_signed.as_agent_ref().clone());
    let info = AgentInfo::try_from(agent_info_signed);

    async move {
        let info = info?;

        // if they are local, return the shortcut result
        if inner.i_s.is_agent_local(agent).await? {
            return Ok(PeerDiscoverResult::OkShortcut);
        }

        let url = info
            .as_urls_ref()
            .get(0)
            .ok_or_else(|| KitsuneP2pError::from("no url"))?
            .clone();

        // attempt an outgoing connection
        let con_hnd = inner.ep_hnd.get_connection(url.clone(), timeout).await?;

        // return the result
        Ok(PeerDiscoverResult::OkRemote { url, con_hnd })
    }
    .map(|r| match r {
        Ok(r) => r,
        Err(e) => PeerDiscoverResult::Err(e),
    })
}

/// looping search for agents covering basis_loc
/// by requesting closer agents from remote nodes
pub(crate) fn search_remotes_covering_basis(
    inner: Arc<SpaceReadOnlyInner>,
    basis_loc: u32,
    timeout: KitsuneTimeout,
) -> impl Future<Output = KitsuneP2pResult<Vec<AgentInfoSigned>>> + 'static + Send {
    const INITIAL_DELAY: u64 = 100;
    const MAX_DELAY: u64 = 1000;
    const CHECK_NODE_COUNT: usize = 8;

    async move {
        let backoff = timeout.backoff(INITIAL_DELAY, MAX_DELAY);
        loop {
            let mut cover_nodes = Vec::new();
            let mut near_nodes = Vec::new();

            // first check our local peer store,
            // sort into nodes covering the basis and otherwise
            for node in get_cached_remotes_near_basis(inner.clone(), basis_loc, timeout)
                .await
                .unwrap_or_else(|_| Vec::new())
            {
                if let Ok(info) = AgentInfo::try_from(&node) {
                    if let Ok(arc) = info.dht_arc() {
                        if arc.contains(basis_loc) {
                            cover_nodes.push(node);
                            continue;
                        }
                    }
                }
                near_nodes.push(node);
                if cover_nodes.len() + near_nodes.len() >= CHECK_NODE_COUNT {
                    break;
                }
            }

            // if we have any nodes covering the basis, return them
            if !cover_nodes.is_empty() {
                return Ok(cover_nodes);
            }

            if near_nodes.is_empty() {
                // maybe just wait and try again?
                backoff.wait().await;
                continue;
            }

            // the next step involves making network requests
            // so check our timeout first
            timeout.ok()?;

            // shuffle the returned nodes so we don't keep hammering the same one
            use rand::prelude::*;
            near_nodes.shuffle(&mut rand::thread_rng());

            let mut added_data = false;
            for node in near_nodes {
                // try connecting to the returned nodes
                if let PeerDiscoverResult::OkRemote { con_hnd, .. } =
                    peer_connect(inner.clone(), &node, timeout).await
                {
                    // make a peer query for the basis
                    let payload = wire::Wire::peer_query(inner.space.clone(), basis_loc);
                    match con_hnd.request(&payload, timeout).await {
                        Ok(wire::Wire::PeerQueryResp(wire::PeerQueryResp { peer_list })) => {
                            if peer_list.is_empty() {
                                tracing::warn!("empty discovery peer list");
                                continue;
                            }
                            // if we got results, add them to our peer store
                            for agent_info_signed in peer_list {
                                let agent = Arc::new(agent_info_signed.as_agent_ref().clone());
                                let _ = inner
                                    .evt_sender
                                    .put_agent_info_signed(PutAgentInfoSignedEvt {
                                        space: inner.space.clone(),
                                        agent,
                                        agent_info_signed,
                                    })
                                    .await;
                            }
                            // then break, to pull up the local query
                            // that should now include these new results
                            added_data = true;
                            break;
                        }
                        peer_resp => {
                            tracing::warn!(?peer_resp, "unexpected peer resp");
                        }
                    }
                }
            }

            if !added_data {
                backoff.wait().await;
            }
        }
    }
}

/// local search for remote (non-local) agents closest to basis
pub(crate) fn get_cached_remotes_near_basis(
    inner: Arc<SpaceReadOnlyInner>,
    basis_loc: u32,
    _timeout: KitsuneTimeout,
) -> impl Future<Output = KitsuneP2pResult<Vec<AgentInfoSigned>>> + 'static + Send {
    // as this is a local request, there isn't much cost to getting more
    // results than we strictly need
    const LIMIT: u32 = 20;

    async move {
        let mut nodes = Vec::new();

        for node in inner
            .evt_sender
            .query_agent_info_signed_near_basis(inner.space.clone(), basis_loc, LIMIT)
            .await?
        {
            if !inner
                .i_s
                .is_agent_local(Arc::new(node.as_agent_ref().clone()))
                .await
                .unwrap_or(true)
            {
                nodes.push(node);
            }
        }

        if nodes.is_empty() {
            return Err("no remote nodes found, abort discovery".into());
        }

        Ok(nodes)
    }
}

/// attempt to send messages to remote nodes in a staged timeout format
#[allow(clippy::too_many_arguments)]
pub(crate) fn message_neighborhood<T, F>(
    space: &mut Space,
    from_agent: Arc<KitsuneAgent>,
    target_node_count: u8,
    stage_1_timeout_if_any_ms: u64,
    stage_2_timeout_even_if_none_ms: u64,
    // ignored while full-sync
    _basis: Arc<KitsuneBasis>,
    payload: wire::Wire,
    accept_result_cb: F,
) -> MustBoxFuture<'static, Vec<T>>
where
    T: 'static + Send,
    F: Fn(Arc<KitsuneAgent>, wire::Wire) -> Result<T, ()> + 'static + Send + Sync,
{
    // TODO - FIXME - this maybe we want to init two timeouts here
    //                for the if any / even if none distinction?
    let timeout_even_if_none = KitsuneTimeout::from_millis(stage_2_timeout_even_if_none_ms);

    let i_s = space.i_s.clone();
    let evt_sender = space.evt_sender.clone();
    let ep_hnd = space.ep_hnd.clone();
    let space = space.space.clone();
    let accept_result_cb = Arc::new(accept_result_cb);
    async move {
        let out = Arc::new(tokio::sync::Mutex::new(Vec::new()));

        let mut sent_to = HashSet::new();
        let start_time = std::time::Instant::now();
        let mut interval_ms = 50;

        loop {
            // It is somewhat convoluted to manage both awaits on
            // our message responses and a loop deciding to send
            // more outgoing requests simultaneously.
            //
            // as a comprimize attempting to favor readable code
            // we'll check the fetch count / timing after every full
            // iteration before deciding to send more requests.

            let fetched_count = out.lock().await.len();
            if fetched_count >= target_node_count as usize {
                break;
            }

            let elapsed_ms = start_time.elapsed().as_millis() as u64;

            if elapsed_ms >= stage_1_timeout_if_any_ms && fetched_count > 0 {
                break;
            }

            if elapsed_ms >= stage_2_timeout_even_if_none_ms {
                break;
            }

            if let Ok(nodes) = get_5_or_less_non_local_agents_near_basis(
                space.clone(),
                from_agent.clone(),
                _basis.clone(),
                i_s.clone(),
                evt_sender.clone(),
            )
            .await
            {
                for node in nodes {
                    let to_agent = node.agent.clone();
                    if !sent_to.contains(&to_agent) {
                        sent_to.insert(to_agent.clone());
                        let url = match node.url_list.get(0) {
                            None => continue,
                            Some(url) => url.clone(),
                        };
                        let fut = ep_hnd.get_connection(url, timeout_even_if_none);
                        let mut payload = payload.clone();
                        let accept_result_cb = accept_result_cb.clone();
                        let out = out.clone();
                        tokio::task::spawn(async move {
                            let con_hnd = fut.await?;
                            match &mut payload {
                                wire::Wire::Notify(n) => {
                                    n.to_agent = to_agent.clone();
                                }
                                wire::Wire::Call(c) => {
                                    c.to_agent = to_agent.clone();
                                }
                                _ => panic!("cannot message {:?}", payload),
                            }
                            let res = con_hnd.request(&payload, timeout_even_if_none).await?;
                            if let Ok(res) = accept_result_cb(to_agent, res) {
                                out.lock().await.push(res);
                            }

                            KitsuneP2pResult::Ok(())
                        });
                    }
                }
            }

            let elapsed_ms = start_time.elapsed().as_millis() as u64;

            if elapsed_ms >= stage_2_timeout_even_if_none_ms {
                break;
            }

            interval_ms *= 2;
            if interval_ms > stage_2_timeout_even_if_none_ms - elapsed_ms {
                interval_ms = stage_2_timeout_even_if_none_ms - elapsed_ms;
            }

            tokio::time::sleep(std::time::Duration::from_millis(interval_ms)).await;
        }

        let mut lock = out.lock().await;
        lock.drain(..).collect()
    }
    .boxed()
    .into()
}

/// search for agents to contact
pub(crate) fn get_5_or_less_non_local_agents_near_basis(
    space: Arc<KitsuneSpace>,
    from_agent: Arc<KitsuneAgent>,
    // ignored while full-sync
    _basis: Arc<KitsuneBasis>,
    i_s: ghost_actor::GhostSender<SpaceInternal>,
    evt_sender: futures::channel::mpsc::Sender<KitsuneP2pEvent>,
<<<<<<< HEAD
) -> MustBoxFuture<'static, KitsuneP2pResult<HashSet<AgentInfo>>> {
=======
    bootstrap_service: Option<url2::Url2>,
) -> MustBoxFuture<'static, KitsuneP2pResult<HashSet<AgentInfoSigned>>> {
>>>>>>> eee846d2
    async move {
        let mut out = HashSet::new();

        if let Ok(mut list) = evt_sender
            .query_agent_info_signed(QueryAgentInfoSignedEvt {
                space: space.clone(),
                agent: from_agent.clone(),
            })
            .await
        {
            // randomize the results
            rand::seq::SliceRandom::shuffle(&mut list[..], &mut rand::thread_rng());
            for item in list {
                if let Ok(is_local) = i_s.is_agent_local(item.agent.clone()).await {
                    if !is_local {
                        out.insert(item);
                    }
                }
                if out.len() >= 5 {
                    return Ok(out);
                }
            }
        }

<<<<<<< HEAD
=======
        if let Ok(list) = super::bootstrap::random(
            bootstrap_service,
            super::bootstrap::RandomQuery {
                space: space.clone(),
                // grap a couple extra incase they happen to be local
                limit: 8.into(),
            },
        )
        .await
        {
            for item in list {
                // TODO - someday some validation here
                if let Ok(is_local) = i_s.is_agent_local(item.agent.clone()).await {
                    if !is_local {
                        // we got a result - let's add it to our store for the future
                        let _ = evt_sender
                            .put_agent_info_signed(PutAgentInfoSignedEvt {
                                space: space.clone(),
                                agent: from_agent.clone(),
                                agent_info_signed: item.clone(),
                            })
                            .await;
                        out.insert(item);
                    }
                }
                if out.len() >= 5 {
                    return Ok(out);
                }
            }
        }

>>>>>>> eee846d2
        if out.is_empty() {
            return Err("could not find any peers".into());
        }

        Ok(out)
    }
    .boxed()
    .into()
<<<<<<< HEAD
=======
}

pub(crate) fn add_5_or_less_non_local_agents(
    space: Arc<KitsuneSpace>,
    from_agent: Arc<KitsuneAgent>,
    i_s: ghost_actor::GhostSender<SpaceInternal>,
    evt_sender: futures::channel::mpsc::Sender<KitsuneP2pEvent>,
    bootstrap_service: url2::Url2,
) -> MustBoxFuture<'static, KitsuneP2pResult<()>> {
    async move {
        if let Ok(list) = super::bootstrap::random(
            Some(bootstrap_service),
            super::bootstrap::RandomQuery {
                space: space.clone(),
                limit: 8.into(),
            },
        )
        .await
        {
            for item in list {
                // TODO - someday some validation here
                if let Ok(is_local) = i_s.is_agent_local(item.agent.clone()).await {
                    if !is_local {
                        // we got a result - let's add it to our store for the future
                        let _ = evt_sender
                            .put_agent_info_signed(PutAgentInfoSignedEvt {
                                space: space.clone(),
                                agent: from_agent.clone(),
                                agent_info_signed: item.clone(),
                            })
                            .await;
                    }
                }
            }
        }
        Ok(())
    }
    .boxed()
    .into()
>>>>>>> eee846d2
}<|MERGE_RESOLUTION|>--- conflicted
+++ resolved
@@ -1,17 +1,9 @@
 #![allow(dead_code)]
 use super::*;
-<<<<<<< HEAD
-use crate::agent_store::{AgentInfo, AgentInfoSigned};
-=======
->>>>>>> eee846d2
 use ghost_actor::dependencies::must_future::MustBoxFuture;
 use kitsune_p2p_types::agent_info::AgentInfoSigned;
 use std::collections::HashSet;
-<<<<<<< HEAD
-use std::convert::TryFrom;
 use std::future::Future;
-=======
->>>>>>> eee846d2
 
 /// This enum represents the outcomes from peer discovery
 /// - OkShortcut - the agent is locally joined, just mirror the request back out
@@ -52,16 +44,7 @@
                 })
                 .await
             {
-<<<<<<< HEAD
                 return peer_connect(inner.clone(), &agent_info_signed, timeout).await;
-=======
-                let url = info
-                    .url_list
-                    .get(0)
-                    .ok_or_else(|| KitsuneP2pError::from("no url"))?
-                    .clone();
-                return try_connect(url.into()).await;
->>>>>>> eee846d2
             }
 
             // the next step involves making network requests
@@ -85,7 +68,7 @@
                             Ok(wire::Wire::PeerGetResp(wire::PeerGetResp {
                                 agent_info_signed,
                             })) => {
-                                let agent = Arc::new(agent_info_signed.as_agent_ref().clone());
+                                let agent = agent_info_signed.agent.clone();
                                 let _ = inner
                                     .evt_sender
                                     .put_agent_info_signed(PutAgentInfoSignedEvt {
@@ -118,28 +101,26 @@
     agent_info_signed: &AgentInfoSigned,
     timeout: KitsuneTimeout,
 ) -> impl Future<Output = PeerDiscoverResult> + 'static + Send {
-    let agent = Arc::new(agent_info_signed.as_agent_ref().clone());
-    let info = AgentInfo::try_from(agent_info_signed);
-
-    async move {
-        let info = info?;
+    let agent = agent_info_signed.agent.clone();
+    let url = agent_info_signed
+        .url_list
+        .get(0)
+        .map(|u| u.clone())
+        .ok_or_else(|| KitsuneP2pError::from("no url"));
+
+    async move {
+        let url = url?;
 
         // if they are local, return the shortcut result
         if inner.i_s.is_agent_local(agent).await? {
             return Ok(PeerDiscoverResult::OkShortcut);
         }
 
-        let url = info
-            .as_urls_ref()
-            .get(0)
-            .ok_or_else(|| KitsuneP2pError::from("no url"))?
-            .clone();
-
         // attempt an outgoing connection
         let con_hnd = inner.ep_hnd.get_connection(url.clone(), timeout).await?;
 
         // return the result
-        Ok(PeerDiscoverResult::OkRemote { url, con_hnd })
+        Ok(PeerDiscoverResult::OkRemote { url: url.into(), con_hnd })
     }
     .map(|r| match r {
         Ok(r) => r,
@@ -170,13 +151,9 @@
                 .await
                 .unwrap_or_else(|_| Vec::new())
             {
-                if let Ok(info) = AgentInfo::try_from(&node) {
-                    if let Ok(arc) = info.dht_arc() {
-                        if arc.contains(basis_loc) {
-                            cover_nodes.push(node);
-                            continue;
-                        }
-                    }
+                if node.storage_arc.contains(basis_loc) {
+                    cover_nodes.push(node);
+                    continue;
                 }
                 near_nodes.push(node);
                 if cover_nodes.len() + near_nodes.len() >= CHECK_NODE_COUNT {
@@ -219,7 +196,7 @@
                             }
                             // if we got results, add them to our peer store
                             for agent_info_signed in peer_list {
-                                let agent = Arc::new(agent_info_signed.as_agent_ref().clone());
+                                let agent = agent_info_signed.agent.clone();
                                 let _ = inner
                                     .evt_sender
                                     .put_agent_info_signed(PutAgentInfoSignedEvt {
@@ -268,7 +245,7 @@
         {
             if !inner
                 .i_s
-                .is_agent_local(Arc::new(node.as_agent_ref().clone()))
+                .is_agent_local(node.agent.clone())
                 .await
                 .unwrap_or(true)
             {
@@ -413,12 +390,7 @@
     _basis: Arc<KitsuneBasis>,
     i_s: ghost_actor::GhostSender<SpaceInternal>,
     evt_sender: futures::channel::mpsc::Sender<KitsuneP2pEvent>,
-<<<<<<< HEAD
-) -> MustBoxFuture<'static, KitsuneP2pResult<HashSet<AgentInfo>>> {
-=======
-    bootstrap_service: Option<url2::Url2>,
 ) -> MustBoxFuture<'static, KitsuneP2pResult<HashSet<AgentInfoSigned>>> {
->>>>>>> eee846d2
     async move {
         let mut out = HashSet::new();
 
@@ -443,40 +415,6 @@
             }
         }
 
-<<<<<<< HEAD
-=======
-        if let Ok(list) = super::bootstrap::random(
-            bootstrap_service,
-            super::bootstrap::RandomQuery {
-                space: space.clone(),
-                // grap a couple extra incase they happen to be local
-                limit: 8.into(),
-            },
-        )
-        .await
-        {
-            for item in list {
-                // TODO - someday some validation here
-                if let Ok(is_local) = i_s.is_agent_local(item.agent.clone()).await {
-                    if !is_local {
-                        // we got a result - let's add it to our store for the future
-                        let _ = evt_sender
-                            .put_agent_info_signed(PutAgentInfoSignedEvt {
-                                space: space.clone(),
-                                agent: from_agent.clone(),
-                                agent_info_signed: item.clone(),
-                            })
-                            .await;
-                        out.insert(item);
-                    }
-                }
-                if out.len() >= 5 {
-                    return Ok(out);
-                }
-            }
-        }
-
->>>>>>> eee846d2
         if out.is_empty() {
             return Err("could not find any peers".into());
         }
@@ -485,46 +423,4 @@
     }
     .boxed()
     .into()
-<<<<<<< HEAD
-=======
-}
-
-pub(crate) fn add_5_or_less_non_local_agents(
-    space: Arc<KitsuneSpace>,
-    from_agent: Arc<KitsuneAgent>,
-    i_s: ghost_actor::GhostSender<SpaceInternal>,
-    evt_sender: futures::channel::mpsc::Sender<KitsuneP2pEvent>,
-    bootstrap_service: url2::Url2,
-) -> MustBoxFuture<'static, KitsuneP2pResult<()>> {
-    async move {
-        if let Ok(list) = super::bootstrap::random(
-            Some(bootstrap_service),
-            super::bootstrap::RandomQuery {
-                space: space.clone(),
-                limit: 8.into(),
-            },
-        )
-        .await
-        {
-            for item in list {
-                // TODO - someday some validation here
-                if let Ok(is_local) = i_s.is_agent_local(item.agent.clone()).await {
-                    if !is_local {
-                        // we got a result - let's add it to our store for the future
-                        let _ = evt_sender
-                            .put_agent_info_signed(PutAgentInfoSignedEvt {
-                                space: space.clone(),
-                                agent: from_agent.clone(),
-                                agent_info_signed: item.clone(),
-                            })
-                            .await;
-                    }
-                }
-            }
-        }
-        Ok(())
-    }
-    .boxed()
-    .into()
->>>>>>> eee846d2
 }