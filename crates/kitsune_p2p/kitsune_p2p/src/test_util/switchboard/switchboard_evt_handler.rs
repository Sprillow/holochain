//! Gossip event handler which uses `SwitchboardState` as its underlying persisted store.

#![allow(clippy::unit_arg)]

use std::sync::Arc;

use crate::event::*;
use crate::types::event::{KitsuneP2pEvent, KitsuneP2pEventHandler, KitsuneP2pEventHandlerResult};
use kitsune_p2p_types::bin_types::*;
use kitsune_p2p_types::*;

use super::switchboard_state::{NodeEp, NodeOpEntry, OpEntry, Switchboard};

type KSpace = Arc<KitsuneSpace>;
type KAgent = Arc<KitsuneAgent>;
type KOpHash = Arc<KitsuneOpHash>;

/// Stateful handler for KitsuneP2pEvents.
///
/// This is a very basic in-memory implementation of an event handler similar
/// to what a Kitsune implementor like Holochain would implement.
/// It's used to implement nodes in the Switchboard.
#[derive(Clone)]
pub struct SwitchboardEventHandler {
    node: NodeEp,
    sb: Switchboard,
}

impl SwitchboardEventHandler {
    /// Constructor
    pub fn new(node: NodeEp, sb: Switchboard) -> Self {
        Self { node, sb }
    }
}

impl ghost_actor::GhostHandler<KitsuneP2pEvent> for SwitchboardEventHandler {}
impl ghost_actor::GhostControlHandler for SwitchboardEventHandler {}

#[allow(warnings)]
impl KitsuneP2pEventHandler for SwitchboardEventHandler {
    fn handle_put_agent_info_signed(
        &mut self,
        PutAgentInfoSignedEvt { space, peer_data }: PutAgentInfoSignedEvt,
    ) -> KitsuneP2pEventHandlerResult<()> {
        self.sb.share(|state| {
            state
                .nodes
                .get_mut(&self.node)
                .unwrap()
                .remote_agents
                .extend(
                    peer_data
                        .into_iter()
                        .map(|info| (info.agent.get_loc().as_loc8(), info)),
                );
        });
        ok_fut(Ok(()))
    }

    fn handle_get_agent_info_signed(
        &mut self,
        GetAgentInfoSignedEvt { space, agent }: GetAgentInfoSignedEvt,
    ) -> KitsuneP2pEventHandlerResult<Option<crate::types::agent_store::AgentInfoSigned>> {
        ok_fut(Ok(self.sb.share(|state| {
            let node = state.nodes.get_mut(&self.node).unwrap();
            let loc = agent.get_loc().as_loc8();
            node.local_agents
                .get(&loc)
                .map(|e| e.info.to_owned())
                .or_else(|| node.remote_agents.get(&loc).cloned())
        })))
    }

    fn handle_query_agents(
        &mut self,
        QueryAgentsEvt {
            space,
            agents,
            window,
            arc_set,
            near_basis,
            limit,
        }: QueryAgentsEvt,
    ) -> KitsuneP2pEventHandlerResult<Vec<crate::types::agent_store::AgentInfoSigned>> {
        let result = self.sb.share(|state| {
            let node = &state.nodes.get(&self.node).expect("Node not added");
            let all_agents = node.all_agent_infos().into_iter();
            if let Some(agents) = agents {
                all_agents
                    .filter(|info| agents.contains(&info.agent))
                    .collect()
            } else {
                all_agents.collect()
            }
        });
        ok_fut(Ok(result))
    }

    fn handle_query_peer_density(
        &mut self,
        space: Arc<KitsuneSpace>,
        dht_arc: kitsune_p2p_types::dht_arc::DhtArc,
<<<<<<< HEAD
    ) -> KitsuneP2pEventHandlerResult<kitsune_p2p_types::dht_arc::PeerViewBeta> {
=======
    ) -> KitsuneP2pEventHandlerResult<kitsune_p2p_types::dht_arc::PeerViewAlpha> {
>>>>>>> aef4c101
        todo!()
    }

    fn handle_put_metric_datum(&mut self, datum: MetricDatum) -> KitsuneP2pEventHandlerResult<()> {
        todo!()
    }

    fn handle_query_metrics(
        &mut self,
        query: MetricQuery,
    ) -> KitsuneP2pEventHandlerResult<MetricQueryAnswer> {
        todo!()
    }

    fn handle_call(
        &mut self,
        space: Arc<KitsuneSpace>,
        to_agent: Arc<KitsuneAgent>,
        payload: Vec<u8>,
    ) -> KitsuneP2pEventHandlerResult<Vec<u8>> {
        todo!()
    }

    fn handle_notify(
        &mut self,
        space: Arc<KitsuneSpace>,
        to_agent: Arc<KitsuneAgent>,
        payload: Vec<u8>,
    ) -> KitsuneP2pEventHandlerResult<()> {
        todo!()
    }

    fn handle_gossip(
        &mut self,
        _space: Arc<KitsuneSpace>,
        ops: Vec<(Arc<KitsuneOpHash>, Vec<u8>)>,
    ) -> KitsuneP2pEventHandlerResult<()> {
        ok_fut(Ok(self.sb.share(|sb| {
            let node = sb.nodes.get_mut(&self.node).unwrap();
            for (hash, op_data) in ops {
                let loc8 = hash.get_loc().as_loc8();
                // TODO: allow setting integration status
                node.ops.insert(
                    loc8,
                    NodeOpEntry {
                        is_integrated: true,
                    },
                );
            }
        })))
    }

    fn handle_query_op_hashes(
        &mut self,
        QueryOpHashesEvt {
            space: _,
            arc_set,
            window,
            max_ops,
            include_limbo,
        }: QueryOpHashesEvt,
    ) -> KitsuneP2pEventHandlerResult<Option<(Vec<Arc<KitsuneOpHash>>, TimeWindow)>> {
        ok_fut(Ok(self.sb.share(|sb| {
            let (ops, timestamps): (Vec<_>, Vec<_>) = sb
                .ops
                .iter()
                .filter(|(op_loc8, op)| {
                    // Does the op fall within the time window?
                    window.contains(&op.timestamp)

                    // Is the op held and integrated by this node?
                    && sb.nodes.get(&self.node).unwrap().ops
                    .get(op_loc8)
                    .map(|op| include_limbo || op.is_integrated)
                    .unwrap_or(false)

                    // Does the op fall within the specified arcset?
                    && arc_set.contains((**op_loc8).into())
                })
                .map(|(_, op)| (op.hash.clone(), op.timestamp))
                .take(max_ops)
                .unzip();

            if ops.is_empty() {
                None
            } else {
                let window = timestamps
                    .into_iter()
                    .fold(window, |mut window, timestamp| {
                        if timestamp < window.start {
                            window.start = timestamp;
                        }
                        if timestamp > window.end {
                            window.end = timestamp;
                        }
                        window
                    });
                Some((ops, window))
            }
        })))
    }

    fn handle_fetch_op_data(
        &mut self,
        FetchOpDataEvt { space, op_hashes }: FetchOpDataEvt,
    ) -> KitsuneP2pEventHandlerResult<Vec<(Arc<KitsuneOpHash>, Vec<u8>)>> {
        ok_fut(Ok(self.sb.share(|sb| {
            op_hashes
                .into_iter()
                .map(|hash| {
                    let e: &OpEntry = sb.ops.get(&hash.get_loc().as_loc8()).unwrap();
                    (e.hash.to_owned(), e.data.to_owned())
                })
                .collect()
        })))
    }

    fn handle_sign_network_data(
        &mut self,
        input: SignNetworkDataEvt,
    ) -> KitsuneP2pEventHandlerResult<KitsuneSignature> {
        todo!()
    }
}<|MERGE_RESOLUTION|>--- conflicted
+++ resolved
@@ -100,11 +100,7 @@
         &mut self,
         space: Arc<KitsuneSpace>,
         dht_arc: kitsune_p2p_types::dht_arc::DhtArc,
-<<<<<<< HEAD
     ) -> KitsuneP2pEventHandlerResult<kitsune_p2p_types::dht_arc::PeerViewBeta> {
-=======
-    ) -> KitsuneP2pEventHandlerResult<kitsune_p2p_types::dht_arc::PeerViewAlpha> {
->>>>>>> aef4c101
         todo!()
     }
 
