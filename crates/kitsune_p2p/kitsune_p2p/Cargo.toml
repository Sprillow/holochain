[package]
name = "kitsune_p2p"
version = "0.0.2"
description = "p2p / dht communication framework"
license = "Apache-2.0"
homepage = "https://github.com/holochain/holochain"
documentation = "https://github.com/holochain/holochain"
authors = [ "Holochain Core Dev Team <devcore@holochain.org>" ]
keywords = [ "holochain", "holo", "p2p", "dht", "networking" ]
categories = [ "network-programming" ]
edition = "2018"

[dependencies]
arrayref = "0.3.6"
base64 = "0.13"
bloomfilter = { version = "1.0.5", features = [ "serde" ] }
derive_more = "0.99.11"
futures = "0.3"
ghost_actor = "0.3.0-alpha.1"
kitsune_p2p_mdns = { version = "0.0.1", path = "../mdns" }
<<<<<<< HEAD
kitsune_p2p_types = { version = "0.0.2", path = "../types" }
kitsune_p2p_proxy = { version = "0.0.2", path = "../proxy" }
kitsune_p2p_transport_quic = { version = "0.0.2", path = "../transport_quic" }
lair_keystore_api = "=0.0.1-alpha.12"
=======
kitsune_p2p_types = { version = "0.0.2-dev.0", path = "../types" }
kitsune_p2p_proxy = { version = "0.0.2-dev.0", path = "../proxy" }
kitsune_p2p_transport_quic = { version = "0.0.2-dev.0", path = "../transport_quic" }
lair_keystore_api = "=0.0.1-alpha.13"
>>>>>>> 44d07e3f
rand = "0.7"
shrinkwraprs = "0.3.0"
thiserror = "1.0.22"
tokio = { version = "1.3", features = [ "full" ] }
tokio-stream = "0.1"
url2 = "0.0.6"
serde = { version = "1.0", features = [ "derive" ] }
serde_bytes = "0.11"
reqwest = "0.11.2"
once_cell = "1.4.1"
fixt = { path = "../../fixt", version = "0.0.4"}
observability = "0.1.3"

[dev-dependencies]
matches = "0.1"
tracing-subscriber = "0.2"<|MERGE_RESOLUTION|>--- conflicted
+++ resolved
@@ -18,17 +18,10 @@
 futures = "0.3"
 ghost_actor = "0.3.0-alpha.1"
 kitsune_p2p_mdns = { version = "0.0.1", path = "../mdns" }
-<<<<<<< HEAD
 kitsune_p2p_types = { version = "0.0.2", path = "../types" }
 kitsune_p2p_proxy = { version = "0.0.2", path = "../proxy" }
 kitsune_p2p_transport_quic = { version = "0.0.2", path = "../transport_quic" }
-lair_keystore_api = "=0.0.1-alpha.12"
-=======
-kitsune_p2p_types = { version = "0.0.2-dev.0", path = "../types" }
-kitsune_p2p_proxy = { version = "0.0.2-dev.0", path = "../proxy" }
-kitsune_p2p_transport_quic = { version = "0.0.2-dev.0", path = "../transport_quic" }
 lair_keystore_api = "=0.0.1-alpha.13"
->>>>>>> 44d07e3f
 rand = "0.7"
 shrinkwraprs = "0.3.0"
 thiserror = "1.0.22"
