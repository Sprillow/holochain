--- conflicted
+++ resolved
@@ -19,20 +19,12 @@
 ghost_actor = "=0.3.0-alpha.4"
 governor = "0.3.2"
 itertools = "0.10"
-<<<<<<< HEAD
-kitsune_p2p_mdns = { version = "0.0.2", path = "../mdns" }
-kitsune_p2p_proxy = { version = "0.0.18", path = "../proxy" }
-kitsune_p2p_timestamp = { version = "0.0.6", path = "../timestamp", features = ["now"] }
-kitsune_p2p_transport_quic = { version = "0.0.18", path = "../transport_quic" }
-kitsune_p2p_types = { version = "0.0.18", path = "../types" }
-must_future = "0.1.1"
-=======
 kitsune_p2p_mdns = { version = "0.0.3", path = "../mdns" }
 kitsune_p2p_proxy = { version = "0.0.19", path = "../proxy" }
 kitsune_p2p_timestamp = { version = "0.0.7", path = "../timestamp", features = ["now"] }
 kitsune_p2p_transport_quic = { version = "0.0.19", path = "../transport_quic" }
 kitsune_p2p_types = { version = "0.0.19", path = "../types" }
->>>>>>> a04f140c
+must_future = "0.1.1"
 num-traits = "0.2"
 observability = "0.1.3"
 once_cell = "1.4.1"
