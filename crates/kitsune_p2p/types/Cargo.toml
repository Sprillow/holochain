[package]
name = "kitsune_p2p_types"
version = "0.0.2"
description = "types subcrate for kitsune-p2p"
license = "Apache-2.0"
homepage = "https://github.com/holochain/holochain"
documentation = "https://github.com/holochain/holochain"
authors = [ "Holochain Core Dev Team <devcore@holochain.org>" ]
keywords = [ "holochain", "holo", "p2p", "dht", "networking" ]
categories = [ "network-programming" ]
edition = "2018"

[dependencies]
base64 = "0.13"
derive_more = "0.99.7"
futures = "0.3"
ghost_actor = "=0.3.0-alpha.2"
kitsune_p2p_dht_arc = { version = "0.0.1", path = "../dht_arc" }
lair_keystore_api = "=0.0.2"
lru = "0.6.5"
mockall = { version = "0.10.2", optional = true }
nanoid = "0.3"
observability = "0.1.3"
once_cell = "1.4"
parking_lot = "0.11"
paste = "1.0.5"
rmp-serde = "0.15"
rustls = { version = "0.19", features = [ "dangerous_configuration" ] }
serde = { version = "1", features = [ "derive", "rc" ] }
serde_bytes = "0.11"
serde_json = { version = "1", features = [ "preserve_order" ] }
shrinkwraprs = "0.3.0"
sysinfo = "0.15.9"
thiserror = "1.0.22"
tokio = { version = "1.3", features = [ "full" ] }
tokio-stream = { version = "0.1", features = [ "sync", "net" ] }
url = "2"
url2 = "0.0.6"
webpki = "0.21.2"

# arbitrary
arbitrary = { version = "1.0", features = ["derive"], optional = true}

[dev-dependencies]
criterion = "0.3.4"
tracing-subscriber = "0.2"

[[bench]]
name = "api_thru"
harness = false

[features]
test_utils = [
<<<<<<< HEAD
  "arbitrary",
  "lair_keystore_api/arbitrary",
  "kitsune_p2p_dht_arc/test_utils"
=======
  "kitsune_p2p_dht_arc/test_utils",
  "ghost_actor/test_utils",
  "mockall",
>>>>>>> 049abbc2
]<|MERGE_RESOLUTION|>--- conflicted
+++ resolved
@@ -51,13 +51,9 @@
 
 [features]
 test_utils = [
-<<<<<<< HEAD
   "arbitrary",
   "lair_keystore_api/arbitrary",
-  "kitsune_p2p_dht_arc/test_utils"
-=======
   "kitsune_p2p_dht_arc/test_utils",
   "ghost_actor/test_utils",
   "mockall",
->>>>>>> 049abbc2
 ]