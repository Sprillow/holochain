#![allow(clippy::field_reassign_with_default)]
use crate::prelude::*;
use crate::*;

use futures::future::{BoxFuture, FutureExt};
use futures::stream::StreamExt;
use ghost_actor::GhostControlSender;
//use ghost_actor::dependencies::tracing;
use crate::types::direct::*;
use kitsune_p2p::actor::KitsuneP2pSender;
use kitsune_p2p::agent_store::AgentInfoSigned;
use kitsune_p2p::event::*;
use kitsune_p2p::*;
use kitsune_p2p_types::config::KitsuneP2pTuningParams;
use kitsune_p2p_types::dependencies::ghost_actor;
use kitsune_p2p_types::tx2::tx2_utils::*;
use std::collections::HashSet;
use std::future::Future;

/// Config for v1 impl of KitsuneDirect
pub struct KitsuneDirectV1Config {
    /// tuning params
    pub tuning_params: KitsuneP2pTuningParams,

    /// persistence module to use for this kdirect instance
    pub persist: KdPersist,

    /// v1 requires a bootstrap server
    /// specify the addr here
    pub bootstrap: TxUrl,

    /// v1 is only set up to run through a proxy
    /// specify the proxy addr here
    pub proxy: TxUrl,

    /// the localhost port to run the control websocket / ui server on
    pub ui_port: u16,
}

/// Close callback for quick_proxy
pub type CloseCb = Box<dyn FnOnce(u32, &str) -> BoxFuture<'static, ()> + 'static + Send>;

/// run a v1 quick bootstrap instance, returning the url
pub async fn new_quick_bootstrap_v1(
    _tuning_params: KitsuneP2pTuningParams,
) -> KdResult<(TxUrl, KitsuneDirectDriver, CloseCb)> {
    let (driver, addr) = kitsune_p2p_bootstrap::run(([0, 0, 0, 0], 0))
        .await
        .map_err(KdError::other)?;

    let close_cb: CloseCb = Box::new(|_code, _reason| {
        async move {
            // TODO - figure out how to shut down bootstrap server
        }
        .boxed()
    });

    let mut url = url2::url2!("http://{}", addr);

    if let Some(host) = url.host_str() {
        if host == "0.0.0.0" {
            for iface in if_addrs::get_if_addrs().map_err(KdError::other)? {
                // super naive - just picking the first v4 that is not 127.0.0.1
                let addr = iface.addr.ip();
                if let std::net::IpAddr::V4(addr) = addr {
                    if addr != std::net::Ipv4Addr::from([127, 0, 0, 1]) {
                        url.set_host(Some(&iface.addr.ip().to_string())).unwrap();
                        break;
                    }
                }
            }
        }
    }

    Ok((url.into(), driver, close_cb))
}

/// run a v1 quick proxy instance, returning the url
pub async fn new_quick_proxy_v1(
    tuning_params: KitsuneP2pTuningParams,
) -> KdResult<(TxUrl, KitsuneDirectDriver, CloseCb)> {
    use crate::dependencies::*;
    use kitsune_p2p_proxy::tx2::*;
    use kitsune_p2p_transport_quic::tx2::*;
    use kitsune_p2p_types::tls::*;
    use kitsune_p2p_types::tx2::tx2_pool_promote::*;

    let p_tls = TlsConfig::new_ephemeral().await.map_err(KdError::other)?;
    let mut conf = QuicConfig::default();
    conf.tls = Some(p_tls.clone());
    conf.tuning_params = Some(tuning_params.clone());

    let f = QuicBackendAdapt::new(conf).await.map_err(KdError::other)?;
    let f = tx2_pool_promote(f, tuning_params.clone());
    let mut conf = ProxyConfig::default();
    conf.tuning_params = Some(tuning_params.clone());
    conf.allow_proxy_fwd = true;
    let f = tx2_proxy(f, conf).map_err(KdError::other)?;

    let mut proxy = f
        .bind(
            "kitsune-quic://0.0.0.0:0".into(),
            tuning_params.implicit_timeout(),
        )
        .await
        .map_err(KdError::other)?;

    let hnd = proxy.handle().clone();

    let proxy_url = hnd.local_addr().map_err(KdError::other)?;

    let close_cb: CloseCb = Box::new(move |code, reason| hnd.close(code, reason));

    let driver = async move { while proxy.next().await.is_some() {} }.boxed();

    Ok((proxy_url, driver, close_cb))
}

/// create a new v1 instance of the kitsune direct api
#[allow(clippy::manual_async_fn)] // david.b - we have some problems with this
                                  //           future not ending up Send
                                  //           specifying it directly makes
                                  //           for better compile errors
                                  //           when this happens
pub fn new_kitsune_direct_v1(
    conf: KitsuneDirectV1Config,
) -> impl Future<Output = KdResult<(KitsuneDirect, KitsuneDirectDriver)>> + 'static + Send {
    async move {
        let KitsuneDirectV1Config {
            tuning_params,
            persist,
            bootstrap,
            proxy,
            ui_port,
        } = conf;

        let mut sub_config = KitsuneP2pConfig::default();
        sub_config.tuning_params = tuning_params.clone();

        sub_config.bootstrap_service = Some(bootstrap.into());

        sub_config.transport_pool.push(TransportConfig::Proxy {
            sub_transport: Box::new(TransportConfig::Quic {
                bind_to: None,
                override_host: None,
                override_port: None,
            }),
            proxy_config: ProxyConfig::RemoteProxyClient {
                proxy_url: proxy.into(),
            },
        });

        let tls = persist.singleton_tls_config().await?;

        let (p2p, evt) = spawn_kitsune_p2p(sub_config, tls)
            .await
            .map_err(KdError::other)?;

        let mut logic_chan = <LogicChan<()>>::new(tuning_params.concurrent_limit_per_thread);

        let (srv, srv_evt) = new_srv(Default::default(), ui_port).await?;
        let kdirect = Kd1::new(srv.clone(), persist, p2p);

        let cc = logic_chan.handle().clone();

        cc.capture_logic(handle_events(tuning_params.clone(), kdirect.clone(), evt))
            .await
            .map_err(KdError::other)?;

        cc.capture_logic(handle_srv_events(
            tuning_params,
            kdirect.clone(),
            srv,
            srv_evt,
        ))
        .await
        .map_err(KdError::other)?;

        let kdirect = KitsuneDirect(kdirect);
        let driver = async move { while logic_chan.next().await.is_some() {} }.boxed();

        Ok((kdirect, driver))
    }
}

// -- private -- //

struct Kd1Inner {
    srv: KdSrv,
    p2p: ghost_actor::GhostSender<actor::KitsuneP2p>,
    auth_set: HashSet<Uniq>,
}

#[derive(Clone)]
struct Kd1 {
    uniq: Uniq,
    persist: KdPersist,
    inner: Share<Kd1Inner>,
}

impl Kd1 {
    pub fn new(
        srv: KdSrv,
        persist: KdPersist,
        p2p: ghost_actor::GhostSender<actor::KitsuneP2p>,
    ) -> Arc<Self> {
        Arc::new(Self {
            uniq: Uniq::default(),
            persist,
            inner: Share::new(Kd1Inner {
                srv,
                p2p,
                auth_set: HashSet::new(),
            }),
        })
    }
}

impl AsKitsuneDirect for Kd1 {
    fn uniq(&self) -> Uniq {
        self.uniq
    }

    fn is_closed(&self) -> bool {
        self.inner.is_closed()
    }

    fn close(&self, _code: u32, _reason: &str) -> BoxFuture<'static, ()> {
        // TODO - pass along code/reason to transport shutdowns
        let r = self.inner.share_mut(|i, c| {
            *c = true;
            Ok((i.srv.clone(), i.p2p.clone()))
        });
        async move {
            if let Ok((srv, p2p)) = r {
                srv.close().await;
                let _ = p2p.ghost_actor_shutdown_immediate().await;
            }
        }
        .boxed()
    }

    fn get_persist(&self) -> KdPersist {
        self.persist.clone()
    }

    fn get_ui_addr(&self) -> KdResult<std::net::SocketAddr> {
        self.inner
            .share_mut(|i, _| i.srv.local_addr().map_err(KitsuneError::other))
            .map_err(KdError::other)
    }

    fn list_transport_bindings(&self) -> BoxFuture<'static, KdResult<Vec<TxUrl>>> {
        let fut = self
            .inner
            .share_mut(|i, _| Ok(i.p2p.list_transport_bindings()));
        async move {
            let res = fut.map_err(KdError::other)?.await.map_err(KdError::other)?;
            Ok(res.into_iter().map(|u| u.into()).collect())
        }
        .boxed()
    }

    fn bind_control_handle(&self) -> BoxFuture<'static, KdResult<(KdHnd, KdHndEvtStream)>> {
        let ws_addr = self.get_ui_addr().unwrap();

        // TODO - this should also be configured in v1 conf
        let pass = sodoken::BufWrite::new_mem_locked(4).unwrap();
        pass.write_lock().copy_from_slice(&[1, 2, 3, 4]);

        async move {
            new_handle_ws(ws_addr, pass.to_read())
                .await
                .map_err(KdError::other)
        }
        .boxed()
    }
}

async fn handle_srv_events(
    tuning_params: KitsuneP2pTuningParams,
    kdirect: Arc<Kd1>,
    srv: KdSrv,
    srv_evt: KdSrvEvtStream,
) {
    let tuning_params = &tuning_params;
    let kdirect = &kdirect;
    let srv = &srv;

    srv_evt
        .for_each_concurrent(
            tuning_params.concurrent_limit_per_thread,
            move |evt| async move {
                match evt {
                    KdSrvEvt::HttpRequest {
                        uri, respond_cb, ..
                    } => {
                        // for now just echoing the incoming uri
                        let r = async move {
                            let (mime, data) = match kdirect.persist.get_ui_file(&uri).await {
                                Ok(r) => r,
                                Err(e) => {
                                    let mut r = HttpResponse::default();
                                    r.status = 500;
                                    r.body = format!("{:?}", e).into_bytes();
                                    return Ok(r);
                                }
                            };
                            let mut r = HttpResponse::default();
                            r.headers.clear();
                            r.headers
                                .push(("Content-Type".to_string(), mime.into_bytes()));
                            r.body = data;
                            Ok(r)
                        }
                        .await;
                        if let Err(err) = respond_cb(r).await {
                            tracing::error!(?err, "http respond error");
                        }
                    }
                    KdSrvEvt::WebsocketConnected { con } => {
                        if let Err(err) = srv.websocket_send(con, KdApi::HelloReq {
                            msg_id: "".to_string(),
                            salt: vec![1, 2, 3, 4].into_boxed_slice().into(),
                        }).await {
                            tracing::error!(?err, "ws send error");
                        }
                    }
                    KdSrvEvt::WebsocketMessage { con, data } => {
                        let msg_id = data.msg_id().to_string();
                        if let KdApi::HelloRes { .. } = data {
                            let _ = kdirect.inner.share_mut(|i, _| {
                                i.auth_set.insert(con);
                                Ok(())
                            });
                            return;
                        }
                        match kdirect.inner.share_mut(|i, _| {
                            Ok(i.auth_set.contains(&con))
                        }) {
                            Ok(true) => (),
                            _ => {
                                if let Err(err) = srv.websocket_send(con, KdApi::ErrorRes {
                                    msg_id,
                                    reason: "unauthenticated".to_string(),
                                }).await {
                                    tracing::error!(?err, "ws send error");
                                }
                                return;
                            }
                        }
                        let exec = |msg_id, fut| async {
                            let res: KdResult<KdApi> = fut.await;
                            let api = match res {
                                Ok(api) => api,
                                Err(err) => {
                                    let reason = format!("{:?}", err);
                                    KdApi::ErrorRes {
                                        msg_id,
                                        reason,
                                    }
                                }
                            };
                            if let Err(err) = srv.websocket_send(con, api).await {
                                tracing::error!(?err, "ws send error");
                            }
                        };
                        match data {
                            KdApi::HelloRes { .. } => unreachable!(),
                            KdApi::User { user } => {
                                tracing::debug!(?user, "recv user data");
                            }
                            KdApi::KeypairGetOrCreateTaggedReq {
                                msg_id,
                                tag: _,
                                ..
                            } => {
                                // TODO - tagging!!!
                                exec(msg_id.clone(), async {
                                    let pub_key = kdirect.persist.generate_signing_keypair().await.map_err(KdError::other)?;
                                    Ok(KdApi::KeypairGetOrCreateTaggedRes {
                                        msg_id,
                                        pub_key,
                                    })
                                }.boxed()).await;
                            }
                            KdApi::AppJoinReq {
                                msg_id,
                                root,
                                agent,
                                ..
                            } => {
                                exec(msg_id.clone(), async {
                                    kdirect.inner.share_mut(|i, _| {
                                        Ok(i.p2p.join(root.to_kitsune_space(), agent.to_kitsune_agent()))
                                    }).map_err(KdError::other)?.await.map_err(KdError::other)?;
                                    Ok(KdApi::AppJoinRes {
                                        msg_id,
                                    })
                                }.boxed()).await;
                            }
                            KdApi::AppLeaveReq {
                                msg_id,
                                root,
                                agent,
                                ..
                            } => {
                                exec(msg_id.clone(), async {
                                    kdirect.inner.share_mut(|i, _| {
                                        Ok(i.p2p.leave(root.to_kitsune_space(), agent.to_kitsune_agent()))
                                    }).map_err(KdError::other)?.await.map_err(KdError::other)?;
                                    Ok(KdApi::AppLeaveRes {
                                        msg_id,
                                    })
                                }.boxed()).await;
                            }
                            KdApi::AgentInfoStoreReq {
                                msg_id,
                                agent_info,
                                ..
                            } => {
                                exec(msg_id.clone(), async {
                                    kdirect.persist.store_agent_info(agent_info).await.map_err(KdError::other)?;
                                    Ok(KdApi::AgentInfoStoreRes {
                                        msg_id,
                                    })
                                }.boxed()).await;
                            }
                            KdApi::AgentInfoGetReq {
                                msg_id,
                                root,
                                agent,
                                ..
                            } => {
                                exec(msg_id.clone(), async {
                                    let agent_info = kdirect.persist.get_agent_info(root, agent).await.map_err(KdError::other)?;
                                    Ok(KdApi::AgentInfoGetRes {
                                        msg_id,
                                        agent_info,
                                    })
                                }.boxed()).await;
                            }
                            KdApi::AgentInfoQueryReq {
                                msg_id,
                                root,
                                ..
                            } => {
                                exec(msg_id.clone(), async {
                                    let agent_info_list = kdirect.persist.query_agent_info(root).await.map_err(KdError::other)?;
                                    Ok(KdApi::AgentInfoQueryRes {
                                        msg_id,
                                        agent_info_list,
                                    })
                                }.boxed()).await;
                            }
                            KdApi::IsAuthorityReq {
                                msg_id,
                                root,
                                basis,
                                ..
                            } => {
                                exec(msg_id.clone(), async {
                                    let space = root.to_kitsune_space();
                                    let basis = basis.to_kitsune_basis();
                                    let is_authority = kdirect.inner.share_mut(move |i, _| {
                                        Ok(i.p2p.authority_for_hash(space, basis))
                                    }).map_err(KdError::other)?.await.map_err(KdError::other)?;
                                    Ok(KdApi::IsAuthorityRes {
                                        msg_id,
                                        is_authority,
                                    })
                                }.boxed()).await;
                            }
                            KdApi::MessageSendReq {
                                msg_id,
                                root,
                                to_agent,
                                content,
                                binary,
                                ..
                            } => {
                                exec(msg_id.clone(), async {
                                    let space = root.to_kitsune_space();
                                    let to_agent = to_agent.to_kitsune_agent();
                                    let content = content.to_string().into_bytes();
                                    let mut payload = Vec::with_capacity(4 + content.len() + binary.len());
                                    let binary_len = (binary.len() as u32).to_le_bytes();
                                    payload.extend_from_slice(&binary_len);
                                    payload.extend_from_slice(&binary);
                                    payload.extend_from_slice(&content);
                                    let res = kdirect.inner.share_mut(move |i, _| {
                                        Ok(i.p2p.rpc_single(space, to_agent, payload, None))
                                    }).map_err(KdError::other)?.await.map_err(KdError::other)?;
                                    if res != b"success" {
                                        return Err(format!("unexpected: {}", String::from_utf8_lossy(&res)).into());
                                    }
                                    Ok(KdApi::MessageSendRes {
                                        msg_id,
                                    })
                                }.boxed()).await;
                            }
                            KdApi::EntryAuthorReq {
                                msg_id,
                                root,
                                author,
                                content,
                                binary,
                                ..
                            } => {
                                exec(msg_id.clone(), async {
                                    if author != content.author {
                                        return Err("author mismatch".into());
                                    }
                                    let entry_signed = KdEntrySigned::from_content_with_binary(&kdirect.persist, content, &binary).await?;

                                    // first, put this in our store
                                    // so it can begin gossiping
                                    kdirect.persist.store_entry(root.clone(), author, entry_signed.clone()).await.map_err(KdError::other)?;

                                    // next, let's try to publish it
                                    //
                                    // TODO - make a publish queue
                                    //        so we don't blow out memory
                                    //        spawning all these tasks!
                                    //
                                    //        we don't want to do this inline
                                    //        because in the not connected
                                    //        case, it'll take 30 seconds...
                                    let basis = entry_signed.hash().to_kitsune_basis();
                                    let timeout = tuning_params.implicit_timeout();
                                    let payload = entry_signed.as_wire_data_ref().to_vec();
                                    let fut = kdirect.inner.share_mut(|i, _| {
                                        Ok(i.p2p.broadcast(
                                            root.to_kitsune_space(),
                                            basis,
                                            timeout,
                                            payload,
                                        ))
                                    }).map_err(KdError::other)?;
                                    tokio::task::spawn(async move {
                                        if let Err(err) = fut.await.map_err(KdError::other) {
                                            tracing::warn!(?err, "publish error");
                                        }
                                    });

                                    Ok(KdApi::EntryAuthorRes {
                                        msg_id,
                                        entry_signed,
                                    })
                                }.boxed()).await;
                            }
                            KdApi::EntryGetReq {
                                msg_id,
                                root,
                                agent,
                                hash,
                                ..
                            } => {
                                exec(msg_id.clone(), async {
                                    let entry_signed = kdirect.persist.get_entry(root, agent, hash).await.map_err(KdError::other)?;
                                    Ok(KdApi::EntryGetRes {
                                        msg_id,
                                        entry_signed,
                                    })
                                }.boxed()).await;
                            }
                            KdApi::EntryGetChildrenReq {
                                //msg_id,
                                //root,
                                //parent,
                                //kind,
                                ..
                            } => {
                                // TODO -- FIXME
                                unimplemented!("TODO")
                            }
                            oth @ KdApi::ErrorRes { .. } |
                            oth @ KdApi::HelloReq { .. } |
                            oth @ KdApi::KeypairGetOrCreateTaggedRes { .. } |
                            oth @ KdApi::AppJoinRes { .. } |
                            oth @ KdApi::AppLeaveRes { .. } |
                            oth @ KdApi::AgentInfoStoreRes { .. } |
                            oth @ KdApi::AgentInfoGetRes { .. } |
                            oth @ KdApi::AgentInfoQueryRes { .. } |
                            oth @ KdApi::IsAuthorityRes { .. } |
                            oth @ KdApi::MessageSendRes { .. } |
                            oth @ KdApi::MessageRecvEvt { .. } |
                            oth @ KdApi::EntryAuthorRes { .. } |
                            oth @ KdApi::EntryGetRes { .. } |
                            oth @ KdApi::EntryGetChildrenRes { .. } => {
                                let reason = format!("unexpected {}", oth);
                                if let Err(err) = srv.websocket_send(con, KdApi::ErrorRes {
                                    msg_id,
                                    reason,
                                }).await {
                                    tracing::error!(?err, "ws send error");
                                }
                            }
                        }
                    }
                }
            },
        )
        .await;
}

async fn handle_events(
    tuning_params: KitsuneP2pTuningParams,
    kdirect: Arc<Kd1>,
    evt: futures::channel::mpsc::Receiver<event::KitsuneP2pEvent>,
) {
    use futures::future::TryFutureExt;
    let kdirect = &kdirect;

    evt.for_each_concurrent(
        tuning_params.concurrent_limit_per_thread,
        move |evt| async move {
            match evt {
                event::KitsuneP2pEvent::PutAgentInfoSigned { respond, input, .. } => {
                    respond.r(Ok(handle_put_agent_info_signed(kdirect.clone(), input)
                        .map_err(KitsuneP2pError::other)
                        .boxed()
                        .into()));
                }
                event::KitsuneP2pEvent::GetAgentInfoSigned { respond, input, .. } => {
                    respond.r(Ok(handle_get_agent_info_signed(kdirect.clone(), input)
                        .map_err(KitsuneP2pError::other)
                        .boxed()
                        .into()));
                }
                event::KitsuneP2pEvent::QueryAgents { respond, input, .. } => {
                    respond.r(Ok(handle_query_agents(kdirect.clone(), input)
                        .map_err(KitsuneP2pError::other)
                        .boxed()
                        .into()));
                }
                event::KitsuneP2pEvent::QueryPeerDensity {
                    respond,
                    space,
                    dht_arc,
                    ..
                } => {
                    respond.r(Ok(handle_query_peer_density(
                        kdirect.clone(),
                        space,
                        dht_arc,
                    )
                    .map_err(KitsuneP2pError::other)
                    .boxed()
                    .into()));
                }
                event::KitsuneP2pEvent::PutMetricDatum { respond, datum, .. } => {
                    respond.r(Ok(handle_put_metric_datum(kdirect.clone(), datum)
                        .map_err(KitsuneP2pError::other)
                        .boxed()
                        .into()));
                }
                event::KitsuneP2pEvent::QueryMetrics { respond, query, .. } => {
                    respond.r(Ok(handle_query_metrics(kdirect.clone(), query)
                        .map_err(KitsuneP2pError::other)
                        .boxed()
                        .into()));
                }
                event::KitsuneP2pEvent::Call {
                    respond,
                    space,
                    to_agent,
                    payload,
                    ..
                } => {
                    respond.r(Ok(handle_call(kdirect.clone(), space, to_agent, payload)
                        .map_err(KitsuneP2pError::other)
                        .boxed()
                        .into()));
                }
                event::KitsuneP2pEvent::Notify {
                    respond,
                    space,
                    to_agent,
                    payload,
                    ..
                } => {
                    let kdirect = kdirect.clone();
                    respond.r(Ok(async move {
                        let entry = KdEntrySigned::from_wire(payload.into())
                            .await
                            .map_err(KitsuneP2pError::other)?;
                        let root = KdHash::from_kitsune_space(&space);
                        let to_agent = KdHash::from_kitsune_agent(&to_agent);
                        kdirect
                            .persist
                            .store_entry(root, to_agent, entry)
                            .await
                            .map_err(KitsuneP2pError::other)
                    }
                    .boxed()
                    .into()));
                }
                event::KitsuneP2pEvent::Gossip {
                    respond,
                    space,
                    ops,
                    ..
                } => {
                    respond.r(Ok(handle_gossip(kdirect.clone(), space, ops)
                        .map_err(KitsuneP2pError::other)
                        .boxed()
                        .into()));
                }
                event::KitsuneP2pEvent::QueryOpHashes { respond, input, .. } => {
                    respond.r(Ok(handle_query_op_hashes(kdirect.clone(), input)
                        .map_err(KitsuneP2pError::other)
                        .boxed()
                        .into()));
                }
                event::KitsuneP2pEvent::FetchOpData { respond, input, .. } => {
                    respond.r(Ok(handle_fetch_op_data(kdirect.clone(), input)
                        .map_err(KitsuneP2pError::other)
                        .boxed()
                        .into()));
                }
                event::KitsuneP2pEvent::SignNetworkData { respond, input, .. } => {
                    respond.r(Ok(handle_sign_network_data(kdirect.clone(), input)
                        .map_err(KitsuneP2pError::other)
                        .boxed()
                        .into()));
                }
            }
        },
    )
    .await;
}

async fn handle_put_agent_info_signed(
    kdirect: Arc<Kd1>,
    input: PutAgentInfoSignedEvt,
) -> KdResult<()> {
    let PutAgentInfoSignedEvt { peer_data, .. } = input;

    for agent_info_signed in peer_data {
        let agent_info = KdAgentInfo::from_kitsune(&agent_info_signed)?;

        kdirect.persist.store_agent_info(agent_info).await?;
    }

    Ok(())
}

async fn handle_get_agent_info_signed(
    kdirect: Arc<Kd1>,
    input: GetAgentInfoSignedEvt,
) -> KdResult<Option<AgentInfoSigned>> {
    let GetAgentInfoSignedEvt { space, agent } = input;

    let root = KdHash::from_kitsune_space(&space);
    let agent = KdHash::from_kitsune_agent(&agent);

    Ok(match kdirect.persist.get_agent_info(root, agent).await {
        Ok(i) => Some(i.to_kitsune()),
        Err(_) => None,
    })
}

async fn handle_query_agents(
    kdirect: Arc<Kd1>,
    input: QueryAgentsEvt,
) -> KdResult<Vec<AgentInfoSigned>> {
    let QueryAgentsEvt { space, .. } = input;

    let root = KdHash::from_kitsune_space(&space);

    let map = kdirect.persist.query_agent_info(root).await?;
    Ok(map.into_iter().map(|a| a.to_kitsune()).collect())
}

async fn handle_query_peer_density(
    kdirect: Arc<Kd1>,
    space: Arc<KitsuneSpace>,
    dht_arc: kitsune_p2p_types::dht_arc::DhtArc,
<<<<<<< HEAD
) -> KdResult<kitsune_p2p_types::dht_arc::PeerViewBeta> {
=======
) -> KdResult<kitsune_p2p_types::dht_arc::PeerViewAlpha> {
>>>>>>> aef4c101
    let root = KdHash::from_kitsune_space(&space);
    let density = kdirect.persist.query_peer_density(root, dht_arc).await?;
    Ok(density)
}

async fn handle_put_metric_datum(kdirect: Arc<Kd1>, datum: MetricDatum) -> KdResult<()> {
    kdirect.persist.store_metric_datum(datum).await
}

async fn handle_query_metrics(
    kdirect: Arc<Kd1>,
    query: MetricQuery,
) -> KdResult<MetricQueryAnswer> {
    // Why are there two nested futures here?
    kdirect.persist.fetch_metrics(query).await.await
}

async fn handle_call(
    kdirect: Arc<Kd1>,
    space: Arc<KitsuneSpace>,
    to_agent: Arc<KitsuneAgent>,
    payload: Vec<u8>,
) -> KdResult<Vec<u8>> {
    let root = KdHash::from_kitsune_space(&space);
    let to_agent = KdHash::from_kitsune_agent(&to_agent);

    if payload.len() < 4 {
        return Err(format!("invalid msg size: {}", payload.len()).into());
    }

    let binary_len = u32::from_le_bytes(*arrayref::array_ref![&payload, 0, 4]) as usize;

    if payload.len() < 4 + binary_len {
        return Err(format!(
            "invalid msg size: {} (binary_len: {})",
            payload.len(),
            binary_len
        )
        .into());
    }

    use kitsune_p2p_direct_api::kd_entry::KdEntryBinary;
    let binary: KdEntryBinary = payload[4..4 + binary_len]
        .to_vec()
        .into_boxed_slice()
        .into();

    let content: serde_json::Value =
        serde_json::from_slice(&payload[4 + binary_len..]).map_err(KdError::other)?;

    kdirect
        .inner
        .share_mut(move |i, _| {
            Ok(i.srv.websocket_broadcast(KdApi::MessageRecvEvt {
                root,
                to_agent,
                content,
                binary,
            }))
        })
        .map_err(KdError::other)?
        .await?;

    Ok(b"success".to_vec())
}

async fn handle_gossip(
    kdirect: Arc<Kd1>,
    space: Arc<KitsuneSpace>,
    ops: Vec<(Arc<KitsuneOpHash>, Vec<u8>)>,
) -> KdResult<()> {
    let root = KdHash::from_kitsune_space(&space);
    let agent_info_list = kdirect
        .persist
        .query_agent_info(root.clone())
        .await
        .map_err(KdError::other)?;
    for info in agent_info_list {
        let to_agent = info.agent();
        for (op_hash, op_data) in ops.clone() {
            let entry = KdEntrySigned::from_wire(op_data.into_boxed_slice())
                .await
                .map_err(KdError::other)?;
            let op_hash = KdHash::from_kitsune_op_hash(&op_hash);
            if &op_hash != entry.hash() {
                return Err("data did not hash to given hash".into());
            }

            kdirect
                .persist
                .store_entry(root.clone(), to_agent.clone(), entry)
                .await?;
        }
    }

    Ok(())
}

#[allow(warnings)]
async fn handle_query_op_hashes(
    kdirect: Arc<Kd1>,
    input: QueryOpHashesEvt,
) -> KdResult<Option<(Vec<Arc<KitsuneOpHash>>, TimeWindow)>> {
    let QueryOpHashesEvt {
        space,
        window,
        max_ops,
        include_limbo: _,
        arc_set,
        ..
    } = input;

    let root = KdHash::from_kitsune_space(&space);

    // TODO - it's ok for now to just get the full entries
    //        since they'll just get Arc::clone-d
    //        but once this is a persisted database
    //        we'll want an api to just get the hashes
    let mut entries = vec![];

    let agent_info_list = kdirect
        .persist
        .query_agent_info(root.clone())
        .await
        .map_err(KdError::other)?;
    for info in agent_info_list {
        let agent = info.agent();
        let es = kdirect
            .persist
            .query_entries(root.clone(), agent.clone(), window.clone(), arc_set.clone())
            .await?;
        entries.extend(es.into_iter());
    }

    let mut entries: Vec<_> = entries
        .into_iter()
        .map(|e| e.hash().clone().to_kitsune_op_hash())
        .collect();
    entries.sort();
    entries.dedup();

    // TODO: produce proper time window of actual data returned
    Ok(Some((entries, window)))
}

async fn handle_fetch_op_data(
    kdirect: Arc<Kd1>,
    input: FetchOpDataEvt,
) -> KdResult<Vec<(Arc<KitsuneOpHash>, Vec<u8>)>> {
    let FetchOpDataEvt {
        space, op_hashes, ..
    } = input;

    let mut out = Vec::new();
    let root = KdHash::from_kitsune_space(&space);

    let agent_info_list = kdirect
        .persist
        .query_agent_info(root.clone())
        .await
        .map_err(KdError::other)?;

    for op_hash in op_hashes {
        for info in &agent_info_list {
            let agent = info.agent().clone();
            let hash = KdHash::from_kitsune_op_hash(&op_hash);
            if let Ok(entry) = kdirect
                .persist
                .get_entry(root.clone(), agent.clone(), hash)
                .await
            {
                out.push((op_hash.clone(), entry.as_wire_data_ref().to_vec()));
            }
        }
    }

    Ok(out)
}

async fn handle_sign_network_data(
    kdirect: Arc<Kd1>,
    input: SignNetworkDataEvt,
) -> KdResult<KitsuneSignature> {
    let SignNetworkDataEvt { agent, data, .. } = input;

    let agent = KdHash::from_kitsune_agent(&agent);

    let sig = kdirect.persist.sign(agent, &data).await?;
    Ok(KitsuneSignature(sig.to_vec()))
}<|MERGE_RESOLUTION|>--- conflicted
+++ resolved
@@ -777,11 +777,7 @@
     kdirect: Arc<Kd1>,
     space: Arc<KitsuneSpace>,
     dht_arc: kitsune_p2p_types::dht_arc::DhtArc,
-<<<<<<< HEAD
 ) -> KdResult<kitsune_p2p_types::dht_arc::PeerViewBeta> {
-=======
-) -> KdResult<kitsune_p2p_types::dht_arc::PeerViewAlpha> {
->>>>>>> aef4c101
     let root = KdHash::from_kitsune_space(&space);
     let density = kdirect.persist.query_peer_density(root, dht_arc).await?;
     Ok(density)
