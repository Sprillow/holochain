--- conflicted
+++ resolved
@@ -7,13 +7,8 @@
 fn test_peer_coverage() {
     let strat = PeerStratBeta::default();
     let arc = |c, n, h| {
-<<<<<<< HEAD
-        let mut arc = DhtArc::new(0, h);
+        let mut arc = DhtArc::from_start_and_half_len(0u32, h);
         PeerViewBeta::new(Default::default(), arc, c, n).update_arc(&mut arc);
-=======
-        let mut arc = DhtArc::from_start_and_half_len(0u32, h);
-        arc.update_length(PeerViewBeta::new(Default::default(), arc, c, n));
->>>>>>> 434069e2
         (arc.coverage() * 10000.0).round() / 10000.0
     };
 
